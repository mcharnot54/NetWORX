{
  "compilerOptions": {
    "target": "es2017",
    "lib": ["dom", "dom.iterable", "es2017"],
    "allowJs": true,
    "skipLibCheck": true,
    "strict": false,
    "noImplicitAny": false,
    "suppressImplicitAnyIndexErrors": true,
    "noEmit": true,
    "esModuleInterop": true,
    "module": "esnext",
    "moduleResolution": "bundler",
    "resolveJsonModule": true,
    "isolatedModules": true,
    "jsx": "preserve",
    "incremental": true,
    "plugins": [
      {
        "name": "next"
      }
    ],
    "paths": {
      "@/*": ["./*"]
    }
  },
  "include": ["next-env.d.ts", "**/*.ts", "**/*.tsx", ".next/types/**/*.ts"],
  "exclude": [
    "node_modules",
<<<<<<< HEAD
    "app/api/**/*.disabled/**",
=======
    "dist",
    ".next",
    "app/api/**/*.disabled/**",
    "app/test-*/**",
    "scripts/**",
>>>>>>> 3b0a885c
    "app/api/debug-*/**",
    "app/api/test-*/**",
    "app/api/**/test-*/**",
    "app/api/analyze-*/**",
    "app/api/calculate-*/**",
    "app/api/check-*/**",
    "app/api/correct-*/**",
    "app/api/deduplicate-*/**",
    "app/api/diagnose-*/**",
    "app/api/direct-*/**",
    "app/api/emergency-*/**",
    "app/api/enhanced-*/**",
    "app/api/examine-*/**",
    "app/api/extract-*/**",
    "app/api/final-*/**",
    "app/api/find-*/**",
    "app/api/fix-*/**",
    "app/api/get-*/**",
    "app/api/inspect-*/**",
    "app/api/investigate-*/**",
    "app/api/list-*/**",
    "app/api/reprocess-*/**",
    "app/api/run-*/**",
    "app/api/search-*/**",
    "app/api/show-*/**",
    "app/api/simple-*/**",
    "app/api/stable-*/**",
    "app/api/update-*/**",
    "app/api/validate-*/**"
  ]
}<|MERGE_RESOLUTION|>--- conflicted
+++ resolved
@@ -27,15 +27,11 @@
   "include": ["next-env.d.ts", "**/*.ts", "**/*.tsx", ".next/types/**/*.ts"],
   "exclude": [
     "node_modules",
-<<<<<<< HEAD
-    "app/api/**/*.disabled/**",
-=======
     "dist",
     ".next",
     "app/api/**/*.disabled/**",
     "app/test-*/**",
     "scripts/**",
->>>>>>> 3b0a885c
     "app/api/debug-*/**",
     "app/api/test-*/**",
     "app/api/**/test-*/**",
