{
  "name": "networx-essentials",
  "version": "1.0.0",
  "description": "NetWORX Essentials - Network Strategy Optimizer",
  "main": "electron/main.js",
  "homepage": "./",
  "scripts": {
    "dev": "next dev",
    "build": "next build",
    "start": "next start",
    "lint": "next lint",
    "typecheck": "tsc --noEmit",
    "electron": "electron .",
    "electron-dev": "concurrently \"npm run dev\" \"wait-on http://localhost:3000 && electron .\"",
    "electron-test": "node scripts/test-electron.js",
    "build-electron": "cross-env ELECTRON=true npm run build && electron-builder",
    "dist": "electron-builder --publish=never",
    "dist-full": "cross-env ELECTRON=true npm run build && electron-builder --publish=never"
  },
  "dependencies": {
    "@aws-sdk/client-s3": "^3.864.0",
    "@aws-sdk/s3-request-presigner": "^3.864.0",
    "@neondatabase/serverless": "^1.0.1",
    "@prisma/client": "^6.14.0",
<<<<<<< HEAD
=======
    "clsx": "^2.1.1",
>>>>>>> 3b0a885c
    "compromise": "^14.14.4",
    "csv-parse": "^6.1.0",
    "date-fns": "^4.1.0",
    "electron-updater": "^6.6.2",
    "fast-levenshtein": "^3.0.0",
<<<<<<< HEAD
    "lucide-react": "^0.294.0",
    "next": "^14.0.0",
    "papaparse": "^5.5.3",
=======
    "javascript-lp-solver": "^0.4.24",
    "lucide-react": "^0.294.0",
    "next": "^14.0.0",
    "papaparse": "^5.5.3",
    "pino": "^9.9.0",
>>>>>>> 3b0a885c
    "react": "^18.0.0",
    "react-dom": "^18.0.0",
    "recharts": "^2.8.0",
    "string-similarity": "^4.0.4",
    "uuid": "^11.1.0",
    "xlsx": "^0.18.5",
    "zod": "^4.0.17"
  },
  "devDependencies": {
    "@types/node": "^20.0.0",
    "@types/papaparse": "^5.3.16",
    "@types/react": "^18.0.0",
    "@types/react-dom": "^18.0.0",
    "@types/uuid": "^10.0.0",
    "concurrently": "^8.2.2",
    "cross-env": "^7.0.3",
    "electron": "^28.3.3",
    "electron-builder": "^24.13.3",
    "eslint": "^8.0.0",
    "eslint-config-next": "^14.0.0",
    "prisma": "^6.14.0",
    "typescript": "^5.0.0",
    "wait-on": "^7.2.0"
  },
  "build": {
    "appId": "com.networx.essentials",
    "productName": "NetWORX Essentials",
    "directories": {
      "output": "dist"
    },
    "files": [
      "electron/main.js",
      "electron/preload.js",
      "electron/assets/**/*",
      "server.js",
      "package.json",
      "next.config.js",
      "app/**/*",
      "components/**/*",
      "lib/**/*",
      "types/**/*",
      "context/**/*",
      "public/**/*",
      "!node_modules",
      "!.next",
      "!dist"
    ],
    "extraFiles": [
      {
        "from": "node_modules",
        "to": "node_modules",
        "filter": [
          "**/*",
          "!**/electron{,/**}",
          "!**/electron-builder{,/**}",
          "!**/.cache{,/**}",
          "!**/test{,/**}",
          "!**/tests{,/**}"
        ]
      }
    ],
    "nodeGypRebuild": false,
    "buildDependenciesFromSource": false,
    "win": {
      "target": "nsis",
      "icon": "electron/assets/icon.png"
    },
    "mac": {
      "target": "dmg",
      "icon": "electron/assets/icon.png"
    },
    "linux": {
      "target": "dir",
      "icon": "electron/assets/icon.png"
    }
  },
  "packageManager": "pnpm@10.14.0+sha512.ad27a79641b49c3e481a16a805baa71817a04bbe06a38d17e60e2eaee83f6a146c6a688125f5792e48dd5ba30e7da52a5cda4c3992b9ccf333f9ce223af84748"
}<|MERGE_RESOLUTION|>--- conflicted
+++ resolved
@@ -22,26 +22,17 @@
     "@aws-sdk/s3-request-presigner": "^3.864.0",
     "@neondatabase/serverless": "^1.0.1",
     "@prisma/client": "^6.14.0",
-<<<<<<< HEAD
-=======
     "clsx": "^2.1.1",
->>>>>>> 3b0a885c
     "compromise": "^14.14.4",
     "csv-parse": "^6.1.0",
     "date-fns": "^4.1.0",
     "electron-updater": "^6.6.2",
     "fast-levenshtein": "^3.0.0",
-<<<<<<< HEAD
-    "lucide-react": "^0.294.0",
-    "next": "^14.0.0",
-    "papaparse": "^5.5.3",
-=======
     "javascript-lp-solver": "^0.4.24",
     "lucide-react": "^0.294.0",
     "next": "^14.0.0",
     "papaparse": "^5.5.3",
     "pino": "^9.9.0",
->>>>>>> 3b0a885c
     "react": "^18.0.0",
     "react-dom": "^18.0.0",
     "recharts": "^2.8.0",
