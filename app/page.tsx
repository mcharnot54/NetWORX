"use client";

import Navigation from "@/components/Navigation";
import Link from "next/link";
import {
  Activity,
  Database,
  Truck,
  Target,
  BarChart3,
  Settings,
<<<<<<< HEAD
  Package,
=======
  CheckCircle2,
  Circle,
  AlertCircle,
  Play,
  Package,
  FileText,
  MapPin,
  DollarSign,
  Gauge,
  ChevronRight,
>>>>>>> b9a9b05c
} from "lucide-react";
import { useState, useEffect } from "react";

interface ChecklistItem {
  id: string;
  title: string;
  description: string;
  completed: boolean;
  required: boolean;
  page: string;
  category: "data" | "warehouse" | "transport" | "inventory" | "config";
}

export default function Dashboard() {
  const [checklistItems, setChecklistItems] = useState<ChecklistItem[]>([
    // Data Processing Requirements
    {
      id: "data-forecast",
      title: "Forecast Data Upload",
      description:
        "Upload historical demand/forecast data with year and volume columns",
      completed: false,
      required: true,
      page: "Data Processor",
      category: "data",
    },
    {
      id: "data-sku",
      title: "SKU Master Data",
      description:
        "Upload SKU data with units per case, cases per pallet, and volume information",
      completed: false,
      required: true,
      page: "Data Processor",
      category: "data",
    },
    {
      id: "data-network",
      title: "Network Locations",
      description:
        "Upload location data with city names, coordinates, and capacity information",
      completed: false,
      required: true,
      page: "Data Processor",
      category: "data",
    },
    {
      id: "data-validation",
      title: "Data Validation Complete",
      description:
        "All uploaded data has passed validation checks with acceptable quality rates",
      completed: false,
      required: true,
      page: "Data Processor",
      category: "data",
    },

    // Configuration Requirements
    {
      id: "config-constraints",
      title: "Business Constraints",
      description:
        "Define business rules, capacity limits, and operational constraints",
      completed: false,
      required: true,
      page: "Configuration",
      category: "config",
    },
    {
      id: "config-optimization",
      title: "Optimization Parameters",
      description:
        "Set solver settings, convergence criteria, and performance targets",
      completed: false,
      required: true,
      page: "Configuration",
      category: "config",
    },
    {
      id: "config-scenarios",
      title: "Scenario Definitions",
      description: "Configure scenario parameters and simulation settings",
      completed: false,
      required: false,
      page: "Configuration",
      category: "config",
    },

    // Warehouse Optimization Requirements
    {
      id: "warehouse-facilities",
      title: "Facility Configuration",
      description:
        "Define warehouse locations, capacities, and operational parameters",
      completed: false,
      required: true,
      page: "Warehouse Optimizer",
      category: "warehouse",
    },
    {
      id: "warehouse-costs",
      title: "Warehouse Cost Structure",
      description:
        "Input fixed costs, variable costs, and handling rates for each facility",
      completed: false,
      required: true,
      page: "Warehouse Optimizer",
      category: "warehouse",
    },
    {
      id: "warehouse-constraints",
      title: "Capacity Constraints",
      description:
        "Set storage limits, throughput constraints, and operational restrictions",
      completed: false,
      required: true,
      page: "Warehouse Optimizer",
      category: "warehouse",
    },
    {
      id: "warehouse-optimization",
      title: "Space Optimization Settings",
      description:
        "Configure space allocation algorithms and optimization objectives",
      completed: false,
      required: false,
      page: "Warehouse Optimizer",
      category: "warehouse",
    },

    // Transportation Requirements
    {
      id: "transport-lanes",
      title: "Transportation Lanes",
      description:
        "Define shipping lanes with origin-destination pairs and distances",
      completed: false,
      required: true,
      page: "Transport Optimizer",
      category: "transport",
    },
    {
      id: "transport-rates",
      title: "Freight Rate Structure",
      description:
        "Input transportation costs, fuel surcharges, and carrier rates",
      completed: false,
      required: true,
      page: "Transport Optimizer",
      category: "transport",
    },
    {
      id: "transport-modes",
      title: "Transportation Modes",
      description:
        "Configure available transportation modes and service levels",
      completed: false,
      required: true,
      page: "Transport Optimizer",
      category: "transport",
    },
    {
      id: "transport-constraints",
      title: "Routing Constraints",
      description:
        "Set capacity limits, transit time requirements, and routing restrictions",
      completed: false,
      required: true,
      page: "Transport Optimizer",
      category: "transport",
    },

    // Inventory Optimization Requirements
    {
      id: "inventory-stratification",
      title: "SKU Stratification",
      description: "Complete ABC analysis and demand variability assessment",
      completed: false,
      required: true,
      page: "Inventory Optimizer",
      category: "inventory",
    },
    {
      id: "inventory-service-levels",
      title: "Service Level Targets",
      description: "Define target service levels for different SKU categories",
      completed: false,
      required: true,
      page: "Inventory Optimizer",
      category: "inventory",
    },
    {
      id: "inventory-lead-times",
      title: "Lead Time Configuration",
      description: "Input supplier lead times and replenishment parameters",
      completed: false,
      required: true,
      page: "Inventory Optimizer",
      category: "inventory",
    },
    {
      id: "inventory-policies",
      title: "Inventory Policies",
      description:
        "Configure reorder points, safety stock policies, and ordering rules",
      completed: false,
      required: false,
      page: "Inventory Optimizer",
      category: "inventory",
    },
  ]);

  const [showDetails, setShowDetails] = useState(false);

  // Calculate completion statistics
  const totalItems = checklistItems.length;
  const requiredItems = checklistItems.filter((item) => item.required);
  const completedItems = checklistItems.filter((item) => item.completed);
  const completedRequired = checklistItems.filter(
    (item) => item.completed && item.required,
  );

  const overallProgress = Math.round(
    (completedItems.length / totalItems) * 100,
  );
  const requiredProgress = Math.round(
    (completedRequired.length / requiredItems.length) * 100,
  );
  const isReadyForOptimization =
    completedRequired.length === requiredItems.length;

  // Group items by category
  const groupedItems = checklistItems.reduce(
    (acc, item) => {
      if (!acc[item.category]) {
        acc[item.category] = [];
      }
      acc[item.category].push(item);
      return acc;
    },
    {} as Record<string, ChecklistItem[]>,
  );

  const categoryInfo = {
    data: { title: "Data Processing", icon: Database, color: "#3b82f6" },
    config: { title: "Configuration", icon: Settings, color: "#8b5cf6" },
    warehouse: {
      title: "Warehouse Optimization",
      icon: Target,
      color: "#10b981",
    },
    transport: { title: "Transportation", icon: Truck, color: "#f59e0b" },
    inventory: {
      title: "Inventory Management",
      icon: Package,
      color: "#ef4444",
    },
  };

  // Simulate loading completion status (in real app, this would come from localStorage or API)
  useEffect(() => {
    // This would typically load saved progress from localStorage or API
    const savedProgress = localStorage.getItem("optimization-checklist");
    if (savedProgress) {
      try {
        const parsed = JSON.parse(savedProgress);
        setChecklistItems(parsed);
      } catch (e) {
        console.error("Error loading checklist progress:", e);
      }
    }
  }, []);

  const toggleItem = (itemId: string) => {
    setChecklistItems((prev) => {
      const updated = prev.map((item) =>
        item.id === itemId ? { ...item, completed: !item.completed } : item,
      );
      // Save to localStorage
      localStorage.setItem("optimization-checklist", JSON.stringify(updated));
      return updated;
    });
  };

  const getCategoryProgress = (category: string) => {
    const categoryItems = groupedItems[category] || [];
    const completed = categoryItems.filter((item) => item.completed).length;
    return categoryItems.length > 0
      ? Math.round((completed / categoryItems.length) * 100)
      : 0;
  };

  const runOptimization = () => {
    if (isReadyForOptimization) {
      alert(
        "🚀 All required configurations are complete! Network optimization simulation would start here.",
      );
    } else {
      alert(
        "⚠️ Please complete all required checklist items before running optimization.",
      );
    }
  };

  return (
    <>
      <Navigation />
      <main className="content-area">
        {/* Welcome Section */}
        <div className="card">
          <h2 className="card-title networx-title">Welcome to NetWORX Essentials</h2>
          <p style={{ marginBottom: "1.5rem", color: "#6b7280" }}>
            Your comprehensive network strategy optimization solution for
            warehouse space optimization and freight cost minimization.
          </p>

          {/* Network Optimization Readiness Checklist */}
          <div
            style={{
              backgroundColor: "#f8fafc",
              border: "2px solid #e2e8f0",
              borderRadius: "0.75rem",
              padding: "1.5rem",
              marginBottom: "2rem",
            }}
          >
            <div
              style={{
                display: "flex",
                justifyContent: "space-between",
                alignItems: "flex-start",
                marginBottom: "1.5rem",
              }}
            >
              <div>
                <h3
                  style={{
                    margin: "0 0 0.5rem 0",
                    color: "#111827",
                    fontSize: "1.25rem",
                    fontWeight: "600",
                  }}
                >
                  Network Optimization Readiness
                </h3>
                <p
                  style={{ margin: 0, color: "#6b7280", fontSize: "0.875rem" }}
                >
                  Complete all required configurations to run comprehensive
                  network optimization
                </p>
              </div>

              <button
                onClick={runOptimization}
                disabled={!isReadyForOptimization}
                style={{
                  display: "flex",
                  alignItems: "center",
                  gap: "0.5rem",
                  padding: "0.75rem 1.5rem",
                  backgroundColor: isReadyForOptimization
                    ? "#10b981"
                    : "#d1d5db",
                  color: "white",
                  border: "none",
                  borderRadius: "0.5rem",
                  fontSize: "0.875rem",
                  fontWeight: "600",
                  cursor: isReadyForOptimization ? "pointer" : "not-allowed",
                  opacity: isReadyForOptimization ? 1 : 0.6,
                }}
              >
                <Play size={16} />
                {isReadyForOptimization ? "Run Optimization" : "Setup Required"}
              </button>
            </div>

            {/* Progress Summary */}
            <div
              className="grid grid-cols-4"
              style={{ marginBottom: "1.5rem" }}
            >
              <div
                style={{
                  textAlign: "center",
                  padding: "1rem",
                  backgroundColor: "white",
                  borderRadius: "0.5rem",
                  border: "1px solid #e5e7eb",
                }}
              >
                <div
                  style={{
                    fontSize: "2rem",
                    fontWeight: "bold",
                    color: isReadyForOptimization ? "#10b981" : "#f59e0b",
                  }}
                >
                  {isReadyForOptimization ? "✓" : requiredProgress + "%"}
                </div>
                <div style={{ color: "#6b7280", fontSize: "0.875rem" }}>
                  Required Complete
                </div>
              </div>

              <div
                style={{
                  textAlign: "center",
                  padding: "1rem",
                  backgroundColor: "white",
                  borderRadius: "0.5rem",
                  border: "1px solid #e5e7eb",
                }}
              >
                <div
                  style={{
                    fontSize: "2rem",
                    fontWeight: "bold",
                    color: "#3b82f6",
                  }}
                >
                  {completedRequired.length}/{requiredItems.length}
                </div>
                <div style={{ color: "#6b7280", fontSize: "0.875rem" }}>
                  Required Items
                </div>
              </div>

              <div
                style={{
                  textAlign: "center",
                  padding: "1rem",
                  backgroundColor: "white",
                  borderRadius: "0.5rem",
                  border: "1px solid #e5e7eb",
                }}
              >
                <div
                  style={{
                    fontSize: "2rem",
                    fontWeight: "bold",
                    color: "#8b5cf6",
                  }}
                >
                  {completedItems.length}/{totalItems}
                </div>
                <div style={{ color: "#6b7280", fontSize: "0.875rem" }}>
                  Total Items
                </div>
              </div>

              <div
                style={{
                  textAlign: "center",
                  padding: "1rem",
                  backgroundColor: "white",
                  borderRadius: "0.5rem",
                  border: "1px solid #e5e7eb",
                }}
              >
                <div
                  style={{
                    fontSize: "2rem",
                    fontWeight: "bold",
                    color: "#10b981",
                  }}
                >
                  {overallProgress}%
                </div>
                <div style={{ color: "#6b7280", fontSize: "0.875rem" }}>
                  Overall Progress
                </div>
              </div>
            </div>

            {/* Category Progress Bars */}
            <div style={{ marginBottom: "1rem" }}>
              <div
                style={{
                  display: "flex",
                  justifyContent: "space-between",
                  alignItems: "center",
                  marginBottom: "0.75rem",
                }}
              >
                <h4 style={{ margin: 0, color: "#374151", fontSize: "1rem" }}>
                  Configuration Progress by Module
                </h4>
                <button
                  onClick={() => setShowDetails(!showDetails)}
                  style={{
                    display: "flex",
                    alignItems: "center",
                    gap: "0.25rem",
                    padding: "0.25rem 0.5rem",
                    backgroundColor: "transparent",
                    border: "1px solid #d1d5db",
                    borderRadius: "0.25rem",
                    fontSize: "0.75rem",
                    color: "#6b7280",
                    cursor: "pointer",
                  }}
                >
                  {showDetails ? "Hide Details" : "Show Details"}
                  <ChevronRight
                    size={12}
                    style={{
                      transform: showDetails ? "rotate(90deg)" : "rotate(0deg)",
                      transition: "transform 0.2s",
                    }}
                  />
                </button>
              </div>

              <div
                style={{
                  display: "grid",
                  gridTemplateColumns: "repeat(5, 1fr)",
                  gap: "0.75rem",
                }}
              >
                {Object.entries(categoryInfo).map(([category, info]) => {
                  const progress = getCategoryProgress(category);
                  const Icon = info.icon;
                  const categoryItems = groupedItems[category] || [];
                  const completedCount = categoryItems.filter(
                    (item) => item.completed,
                  ).length;

                  return (
                    <div
                      key={category}
                      style={{
                        backgroundColor: "white",
                        padding: "0.75rem",
                        borderRadius: "0.5rem",
                        border: "1px solid #e5e7eb",
                      }}
                    >
                      <div
                        style={{
                          display: "flex",
                          alignItems: "center",
                          gap: "0.5rem",
                          marginBottom: "0.5rem",
                        }}
                      >
                        <Icon size={16} style={{ color: info.color }} />
                        <span
                          style={{
                            fontSize: "0.75rem",
                            fontWeight: "500",
                            color: "#374151",
                          }}
                        >
                          {info.title}
                        </span>
                      </div>
                      <div
                        style={{
                          width: "100%",
                          height: "4px",
                          backgroundColor: "#e5e7eb",
                          borderRadius: "2px",
                          marginBottom: "0.25rem",
                        }}
                      >
                        <div
                          style={{
                            width: `${progress}%`,
                            height: "100%",
                            backgroundColor: info.color,
                            borderRadius: "2px",
                            transition: "width 0.3s ease",
                          }}
                        />
                      </div>
                      <div
                        style={{
                          fontSize: "0.625rem",
                          color: "#6b7280",
                          textAlign: "center",
                        }}
                      >
                        {completedCount}/{categoryItems.length} ({progress}%)
                      </div>
                    </div>
                  );
                })}
              </div>
            </div>

            {/* Detailed Checklist */}
            {showDetails && (
              <div
                style={{
                  backgroundColor: "white",
                  border: "1px solid #e5e7eb",
                  borderRadius: "0.5rem",
                  overflow: "hidden",
                }}
              >
                <div
                  style={{
                    backgroundColor: "#f9fafb",
                    padding: "0.75rem 1rem",
                    borderBottom: "1px solid #e5e7eb",
                  }}
                >
                  <h4
                    style={{
                      margin: 0,
                      color: "#374151",
                      fontSize: "0.875rem",
                      fontWeight: "600",
                    }}
                  >
                    Detailed Configuration Checklist
                  </h4>
                </div>

                {Object.entries(groupedItems).map(([category, items]) => {
                  const info =
                    categoryInfo[category as keyof typeof categoryInfo];
                  const Icon = info.icon;

                  return (
                    <div
                      key={category}
                      style={{ borderBottom: "1px solid #f3f4f6" }}
                    >
                      <div
                        style={{
                          padding: "0.75rem 1rem",
                          backgroundColor: "#fafafa",
                          display: "flex",
                          alignItems: "center",
                          gap: "0.5rem",
                        }}
                      >
                        <Icon size={16} style={{ color: info.color }} />
                        <span
                          style={{
                            fontSize: "0.875rem",
                            fontWeight: "500",
                            color: "#374151",
                          }}
                        >
                          {info.title}
                        </span>
                      </div>

                      {items.map((item, index) => (
                        <div
                          key={item.id}
                          style={{
                            padding: "0.75rem 1rem",
                            borderBottom:
                              index < items.length - 1
                                ? "1px solid #f3f4f6"
                                : "none",
                            display: "flex",
                            alignItems: "flex-start",
                            gap: "0.75rem",
                          }}
                        >
                          <button
                            onClick={() => toggleItem(item.id)}
                            style={{
                              background: "none",
                              border: "none",
                              padding: 0,
                              cursor: "pointer",
                              marginTop: "0.125rem",
                            }}
                          >
                            {item.completed ? (
                              <CheckCircle2
                                size={16}
                                style={{ color: "#10b981" }}
                              />
                            ) : (
                              <Circle size={16} style={{ color: "#d1d5db" }} />
                            )}
                          </button>

                          <div style={{ flex: 1 }}>
                            <div
                              style={{
                                display: "flex",
                                alignItems: "center",
                                gap: "0.5rem",
                                marginBottom: "0.25rem",
                              }}
                            >
                              <span
                                style={{
                                  fontSize: "0.875rem",
                                  fontWeight: "500",
                                  color: item.completed ? "#374151" : "#111827",
                                  textDecoration: item.completed
                                    ? "line-through"
                                    : "none",
                                }}
                              >
                                {item.title}
                              </span>
                              {item.required && (
                                <span
                                  style={{
                                    fontSize: "0.625rem",
                                    backgroundColor: "#fef2f2",
                                    color: "#dc2626",
                                    padding: "0.125rem 0.375rem",
                                    borderRadius: "0.25rem",
                                    fontWeight: "500",
                                  }}
                                >
                                  REQUIRED
                                </span>
                              )}
                            </div>
                            <p
                              style={{
                                margin: 0,
                                fontSize: "0.75rem",
                                color: "#6b7280",
                                lineHeight: "1.4",
                              }}
                            >
                              {item.description}
                            </p>
                            <div
                              style={{
                                marginTop: "0.25rem",
                                fontSize: "0.625rem",
                                color: "#9ca3af",
                              }}
                            >
                              Configure in: {item.page}
                            </div>
                          </div>
                        </div>
                      ))}
                    </div>
                  );
                })}
              </div>
            )}
          </div>

          {/* Module Overview Grid */}
          <div className="grid grid-cols-3">
            <Link href="/data-processor" className="card dashboard-card">
              <div
                style={{
                  display: "flex",
                  alignItems: "center",
                  gap: "0.75rem",
                  marginBottom: "1rem",
                }}
              >
                <Database size={24} style={{ color: "#3b82f6" }} />
                <h3 style={{ margin: 0, color: "#111827" }}>Data Processor</h3>
              </div>
              <p style={{ color: "#6b7280", fontSize: "0.875rem" }}>
                Upload and process Excel/CSV files with comprehensive data
                validation and conversion utilities.
              </p>
            </Link>

            <Link href="/warehouse-optimizer" className="card dashboard-card">
              <div
                style={{
                  display: "flex",
                  alignItems: "center",
                  gap: "0.75rem",
                  marginBottom: "1rem",
                }}
              >
                <Target size={24} style={{ color: "#3b82f6" }} />
                <h3 style={{ margin: 0, color: "#111827" }}>
                  Warehouse Optimizer
                </h3>
              </div>
              <p style={{ color: "#6b7280", fontSize: "0.875rem" }}>
                Optimize warehouse space allocation and capacity planning with
                advanced algorithms.
              </p>
            </Link>

            <Link href="/inventory-optimizer" className="card dashboard-card">
              <div
                style={{
                  display: "flex",
                  alignItems: "center",
                  gap: "0.75rem",
                  marginBottom: "1rem",
                }}
              >
                <Package size={24} style={{ color: "#3b82f6" }} />
                <h3 style={{ margin: 0, color: "#111827" }}>
                  Inventory Optimizer
                </h3>
              </div>
              <p style={{ color: "#6b7280", fontSize: "0.875rem" }}>
                Validate inventory levels, aggregate SKU volumes, and optimize
                warehouse stocking with detailed CSV reports.
              </p>
            </Link>

            <Link href="/transport-optimizer" className="card dashboard-card">
              <div
                style={{
                  display: "flex",
                  alignItems: "center",
                  gap: "0.75rem",
                  marginBottom: "1rem",
                }}
              >
                <Truck size={24} style={{ color: "#3b82f6" }} />
                <h3 style={{ margin: 0, color: "#111827" }}>
                  Transport Optimizer
                </h3>
              </div>
              <p style={{ color: "#6b7280", fontSize: "0.875rem" }}>
                Minimize transportation costs and optimize routing strategies
                across your network.
              </p>
            </Link>

            <Link href="/visualizer" className="card dashboard-card">
              <div
                style={{
                  display: "flex",
                  alignItems: "center",
                  gap: "0.75rem",
                  marginBottom: "1rem",
                }}
              >
                <BarChart3 size={24} style={{ color: "#3b82f6" }} />
                <h3 style={{ margin: 0, color: "#111827" }}>
                  Results & Visualization
                </h3>
              </div>
              <p style={{ color: "#6b7280", fontSize: "0.875rem" }}>
                Generate comprehensive reports and interactive visualizations of
                optimization results.
              </p>
            </Link>

            <Link href="/config" className="card dashboard-card">
              <div
                style={{
                  display: "flex",
                  alignItems: "center",
                  gap: "0.75rem",
                  marginBottom: "1rem",
                }}
              >
                <Settings size={24} style={{ color: "#3b82f6" }} />
                <h3 style={{ margin: 0, color: "#111827" }}>Configuration</h3>
              </div>
              <p style={{ color: "#6b7280", fontSize: "0.875rem" }}>
                Manage system settings, validation schemas, and output
                templates.
              </p>
            </Link>
          </div>
        </div>
      </main>
    </>
  );
}<|MERGE_RESOLUTION|>--- conflicted
+++ resolved
@@ -9,9 +9,8 @@
   Target,
   BarChart3,
   Settings,
-<<<<<<< HEAD
   Package,
-=======
+
   CheckCircle2,
   Circle,
   AlertCircle,
@@ -22,7 +21,7 @@
   DollarSign,
   Gauge,
   ChevronRight,
->>>>>>> b9a9b05c
+
 } from "lucide-react";
 import { useState, useEffect } from "react";
 
