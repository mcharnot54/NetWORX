"use client";


import { useState, useEffect } from "react";
import Navigation from "@/components/Navigation";
import ScenarioManager from "@/components/ScenarioManager";
import { useState } from "react";
import * as XLSX from "xlsx";
import Navigation from "@/components/Navigation";
import { useData } from "@/context/DataContext";
import {
  Upload,
  FileText,
  CheckCircle,
  AlertCircle,
  Database,
  Settings,
  Play,
  Eye,
  Download,
  RefreshCw,
  BarChart3,
  Save,
} from "lucide-react";

interface Scenario {
  id: number;
  name: string;
  description?: string;
  scenario_type: 'warehouse' | 'transport' | 'combined';
  status: 'draft' | 'running' | 'completed' | 'failed';
  created_at: string;
  updated_at: string;
  created_by?: string;
  metadata: any;
}

interface FileData {
  name: string;
  size: number;
  type: string;
  lastModified: number;
  sheets?: string[];
  selectedSheet?: string;
  detectedType?: string;
  scenarioId?: number;

  file?: File;
  parsedData?: any[];
  columnNames?: string[];
}

interface ProcessingConfig {
  dataType: string;
  autoDetectType: boolean;
  validateSchema: boolean;
  convertUnits: boolean;
  fillMissingValues: boolean;
  removeOutliers: boolean;
  cleanColumnNames: boolean;
  backupOriginal: boolean;
  outputFormat: "excel" | "csv" | "json";
  csvEncoding: "utf-8" | "latin-1" | "cp1252";
  maxFileSizeMB: number;
}

interface ValidationResult {
  isValid: boolean;
  errors: string[];
  warnings: string[];
  totalRecords: number;
  validRecords: number;
  invalidRecords: number;
  summary?: string;
  actionableSteps?: string[];
}

interface DataQuality {
  totalRecords: number;
  validRecords: number;
  invalidRecords: number;
  qualityRate: number;
  errors: string[];
  warnings: string[];
  columnStats: any[];
  validationResult: ValidationResult;
}

interface ValidationRules {
  requiredColumns: string[];
  numericColumns: string[];
  positiveColumns: string[];
  stringColumns?: string[];
  yearRange?: [number, number];
  coordinateRanges?: { [key: string]: [number, number] };
}

export default function DataProcessor() {

  const [selectedScenario, setSelectedScenario] = useState<Scenario | null>(null);
  const { setProcessedData } = useData();
  const [files, setFiles] = useState<FileData[]>([]);
  const [processing, setProcessing] = useState(false);
  const [saving, setSaving] = useState(false);
  const [activeTab, setActiveTab] = useState("scenarios");
  const [selectedFile, setSelectedFile] = useState<number | null>(null);
  const [config, setConfig] = useState<ProcessingConfig>({
    dataType: "auto",
    autoDetectType: true,
    validateSchema: true,
    convertUnits: true,
    fillMissingValues: false,
    removeOutliers: false,
    cleanColumnNames: true,
    backupOriginal: true,
    outputFormat: "csv",
    csvEncoding: "utf-8",
    maxFileSizeMB: 100,
  });
  const [dataQuality, setDataQuality] = useState<DataQuality | null>(null);
  const [processingLog, setProcessingLog] = useState<string[]>([]);
  const [conversionResults, setConversionResults] = useState<any>(null);

  const [savedFiles, setSavedFiles] = useState<any[]>([]);
  const [actualFileData, setActualFileData] = useState<any[]>([]);
  const [parseError, setParseError] = useState<string | null>(null);

  // Comprehensive field synonyms for intuitive data mapping
  const FIELD_SYNONYMS = {
    /* Warehouse & Operational */
    facility: ["facility", "warehouse", "site", "dc", "location"],
    city: ["city", "facility_city", "pu_city", "ship_from_city"],
    state: ["state", "facility_state", "pu_state", "ship_from_state"],
    reporting_period: [
      "reporting_period",
      "date",
      "period",
      "week",
      "month",
      "year",
      "ship_date",
    ],
    capacity_sqft: ["capacity_sqft", "facility_capacity", "warehouse_sqft"],
    ceiling_height_ft: ["ceiling_height_ft", "ceiling_height", "height_ft"],
    num_docks: ["num_docks", "dock_doors", "dock_count"],
    type: ["type", "facility_type"],

    /* Warehouse Budgeting & Labor */
    cost_fixed_annual: [
      "cost_fixed_annual",
      "fixed_cost",
      "annual_rent",
      "facility_rent",
    ],
    cost_variable_per_unit: [
      "cost_variable_per_unit",
      "variable_cost_per_unit",
      "variable_handling_cost",
    ],
    labor_cost_per_hour: [
      "labor_cost_per_hour",
      "avg_labor_rate",
      "hourly_labor_cost",
    ],
    employees_total: ["employees_total", "headcount", "total_staff"],
    cost_per_line: ["cost_per_line", "avg_line_cost"],
    avg_unit_cost: ["avg_unit_cost", "cost_per_unit"],

    /* Warehouse Activity & Throughput */
    orders_processed: ["orders_processed", "order_count", "orders"],
    lines_processed: ["lines_processed", "line_count", "lines"],
    units_processed: ["units_processed", "unit_count", "units"],
    cartons_processed: ["cartons_processed", "carton_count", "cases_processed"],
    pallets_processed: ["pallets_processed", "pallet_count"],
    throughput_units_per_hr: [
      "throughput_units_per_hr",
      "uph",
      "units_per_hour",
    ],
    lines_per_hr: ["lines_per_hr", "lph"],
    cartons_per_hr: ["cartons_per_hr", "cartons/hr"],
    orders_per_hr: ["orders_per_hr", "orders/hr"],
    truck_shipments: ["truck_shipments", "outbound_trucks", "loads"],
    avg_truck_fill: ["avg_truck_fill", "truck_utilization", "load_fill_pct"],
    avg_cartons_per_truck: ["avg_cartons_per_truck", "cartons_per_load"],
    avg_weight_per_truck_lbs: ["avg_weight_per_truck_lbs", "truck_avg_weight"],
    turnover_days_inventory: [
      "turnover_days_inventory",
      "days_inventory_on_hand",
    ],

    /* Vendor Purchase Order */
    purchase_order_id: ["purchase_order_id", "po_number", "po_id"],
    vendor_id: ["vendor_id", "supplier_id", "vendor_number"],
    po_line_qty: ["po_line_qty", "po_qty", "ordered_quantity", "qty_ordered"],
    line_amount: ["line_amount", "po_line_value", "po_amount"],

    /* Sales Order */
    sales_order_id: ["sales_order_id", "order_id", "so_number"],
    order_date: ["order_date", "so_date", "ship_date"],
    order_qty: ["order_qty", "ordered_quantity", "units_ordered", "so_qty"],
    ship_to_address: [
      "ship_to_address",
      "destination_address",
      "customer_address",
    ],
    scheduled_delivery_date_time: [
      "scheduled_delivery_date_time",
      "required_date",
      "delivery_date",
    ],

    /* Transportation */
    direction: ["direction", "flow", "inbound_outbound"],
    mode: ["mode", "transport_mode", "shipment_mode"],
    distance_miles: ["distance_miles", "miles", "lane_distance"],
    shipment_weight_lbs: [
      "shipment_weight_lbs",
      "weight_lbs",
      "shipment_weight",
      "gross_weight",
    ],
    cost_per_mile: ["cost_per_mile", "rate_per_mile"],
    cost_per_cwt: ["cost_per_cwt", "rate_per_cwt", "cwt_rate"],
    total_lane_cost: ["total_lane_cost", "flat_lane_cost", "fixed_lane_cost"],
    valid_from: ["valid_from", "rate_start"],
    valid_to: ["valid_to", "rate_end"],

    /* SKU/Inventory */
    sku_id: ["sku_id", "item_id", "product_id", "manual_input", "sku"],
    annual_volume: [
      "annual_volume",
      "yearly_volume",
      "units",
      "sales_qty",
      "ordered_units",
    ],
    units_per_case: [
      "units_per_case",
      "case_pack",
      "units_case",
      "pack_size",
      "uom_per_case",
    ],
    cases_per_pallet: [
      "cases_per_pallet",
      "case_pallet",
      "pallet_qty",
      "cases_per_layer",
    ],

    /* Forecast */
    year: ["year", "yr", "period", "time", "fiscal_year", "fy"],
    annual_units: [
      "annual_units",
      "units",
      "volume",
      "demand",
      "quantity",
      "annual_volume",
      "yearly_units",
      "total_units",
    ],

    /* Network/Geographic */
    latitude: ["latitude", "lat", "y_coord", "y_coordinate"],
    longitude: ["longitude", "lng", "lon", "x_coord", "x_coordinate"],
    country: ["country", "nation"],

    /* Misc & Transaction */
    tracking_number: ["tracking_number"],
    carrier: ["carrier", "ship_carrier"],
    carrier_service: ["carrier_service", "service_level"],
    shipper_account: ["shipper_account"],
    manifest_date_time: ["manifest_date_time"],
    delivery_date_time: ["delivery_date_time"],
  };

  // Enhanced validation rules for comprehensive data validation
  const VALIDATION_RULES = {
    facility: { type: "string", required: true, minLength: 2 },
    reporting_period: { type: "string", required: true },
    capacity_sqft: { type: "numeric", min: 10000, required: true },
    ceiling_height_ft: { type: "numeric", min: 10, max: 60, required: true },
    num_docks: { type: "numeric", min: 1, required: true },
    cost_fixed_annual: { type: "numeric", min: 0, required: true },
    cost_variable_per_unit: { type: "numeric", min: 0, required: true },
    labor_cost_per_hour: { type: "numeric", min: 7.25, required: true },
    employees_total: { type: "numeric", min: 1, required: false },
    orders_processed: { type: "numeric", min: 0, required: true },
    lines_processed: { type: "numeric", min: 0 },
    units_processed: { type: "numeric", min: 0 },
    cartons_processed: { type: "numeric", min: 0 },
    pallets_processed: { type: "numeric", min: 0 },
    truck_shipments: { type: "numeric", min: 0 },
    avg_truck_fill: { type: "numeric", min: 0, max: 100 },
    throughput_units_per_hr: { type: "numeric", min: 0 },
    lines_per_hr: { type: "numeric", min: 0 },
    cartons_per_hr: { type: "numeric", min: 0 },
    orders_per_hr: { type: "numeric", min: 0 },
    avg_cartons_per_truck: { type: "numeric", min: 1 },
    avg_weight_per_truck_lbs: { type: "numeric", min: 1 },
    turnover_days_inventory: { type: "numeric", min: 0.1 },
    direction: {
      type: "enum",
      allowed: ["inbound", "outbound"],
      required: true,
    },
    mode: {
      type: "enum",
      allowed: ["truck", "rail", "air", "ocean", "parcel"],
      required: true,
    },
    distance_miles: { type: "numeric", min: 1, max: 5000, required: true },
    shipment_weight_lbs: { type: "numeric", min: 1 },
    cost_per_mile: { type: "numeric", min: 0.01 },
    cost_per_cwt: { type: "numeric", min: 0.01 },
    total_lane_cost: { type: "numeric", min: 1 },
    sku_id: { type: "string", required: true, minLength: 3 },
    annual_volume: { type: "numeric", min: 1, required: true },
    units_per_case: { type: "numeric", min: 1, required: true },
    cases_per_pallet: { type: "numeric", min: 1, required: true },
    year: { type: "numeric", min: 2020, max: 2050, required: true },
    annual_units: { type: "numeric", min: 1, required: true },
    city: { type: "string", required: true, minLength: 2 },
    state: { type: "string", required: false, minLength: 2 },
    latitude: { type: "numeric", min: -90, max: 90, required: true },
    longitude: { type: "numeric", min: -180, max: 180, required: true },
    order_id: { type: "string", required: true, minLength: 1 },
    order_date: { type: "string", required: true },
    order_qty: { type: "numeric", min: 1, required: true },
    ship_to_address: { type: "string", required: true, minLength: 5 },
    purchase_order_id: { type: "string", required: true, minLength: 1 },
    vendor_id: { type: "string", required: true, minLength: 1 },
    po_line_qty: { type: "numeric", min: 1, required: true },
    line_amount: { type: "numeric", min: 0.01, required: true },
  };

  // Legacy column mappings maintained for backward compatibility
  const columnMappings: any = {
    forecast: {
      year: FIELD_SYNONYMS.year,
      annual_units: FIELD_SYNONYMS.annual_units,
    },
    sku: {
      sku_id: FIELD_SYNONYMS.sku_id,
      units_per_case: FIELD_SYNONYMS.units_per_case,
      cases_per_pallet: FIELD_SYNONYMS.cases_per_pallet,
      annual_volume: FIELD_SYNONYMS.annual_volume,
    },
    network: {
      city: FIELD_SYNONYMS.city,
      latitude: FIELD_SYNONYMS.latitude,
      longitude: FIELD_SYNONYMS.longitude,
      state: FIELD_SYNONYMS.state,
      country: FIELD_SYNONYMS.country,
    },
    warehouse_inputs: {
      facility: FIELD_SYNONYMS.facility,
      city: FIELD_SYNONYMS.city,
      state: FIELD_SYNONYMS.state,
      reporting_period: FIELD_SYNONYMS.reporting_period,
      capacity_sqft: FIELD_SYNONYMS.capacity_sqft,
      ceiling_height_ft: FIELD_SYNONYMS.ceiling_height_ft,
      num_docks: FIELD_SYNONYMS.num_docks,
      type: FIELD_SYNONYMS.type,
      cost_fixed_annual: FIELD_SYNONYMS.cost_fixed_annual,
      cost_variable_per_unit: FIELD_SYNONYMS.cost_variable_per_unit,
      labor_cost_per_hour: FIELD_SYNONYMS.labor_cost_per_hour,
      employees_total: FIELD_SYNONYMS.employees_total,
    },
    transportation_costs: {
      facility: FIELD_SYNONYMS.facility,
      destination: ["destination", "ship_to", "delivery_location"],
      direction: FIELD_SYNONYMS.direction,
      mode: FIELD_SYNONYMS.mode,
      distance_miles: FIELD_SYNONYMS.distance_miles,
      shipment_weight_lbs: FIELD_SYNONYMS.shipment_weight_lbs,
      cost_per_mile: FIELD_SYNONYMS.cost_per_mile,
      cost_per_cwt: FIELD_SYNONYMS.cost_per_cwt,
      total_lane_cost: FIELD_SYNONYMS.total_lane_cost,
    },
    sales_orders: {
      order_id: FIELD_SYNONYMS.sales_order_id,
      order_date: FIELD_SYNONYMS.order_date,
      sku: FIELD_SYNONYMS.sku_id,
      order_qty: FIELD_SYNONYMS.order_qty,
      ship_to_address: FIELD_SYNONYMS.ship_to_address,
      required_date: FIELD_SYNONYMS.scheduled_delivery_date_time,
    },
    inventory: {
      sku_id: [
        "sku_id",
        "sku",
        "item_id",
        "product_id",
        "part_number",
        "item_number",
        "material_number",
      ],
      current_stock: [
        "current_stock",
        "on_hand",
        "inventory_level",
        "stock_level",
        "available_qty",
        "current_inventory",
        "qty_on_hand",
        "stock_quantity",
      ],
      annual_demand: [
        "annual_demand",
        "yearly_demand",
        "annual_usage",
        "demand_qty",
        "consumption",
        "annual_sales_units",
      ],
      unit_cost: [
        "unit_cost",
        "cost_per_unit",
        "item_cost",
        "standard_cost",
        "avg_cost",
        "price",
      ],
      lead_time_days: [
        "lead_time_days",
        "lead_time",
        "supplier_lead_time",
        "delivery_time",
        "procurement_lead_time",
      ],
      safety_stock: [
        "safety_stock",
        "buffer_stock",
        "safety_inventory",
        "minimum_stock",
        "reserve_stock",
      ],
      warehouse_location: [
        "warehouse_location",
        "location",
        "warehouse",
        "site",
        "facility",
        "storage_location",
      ],
    },
    sales_data: {
      sku_id: [
        "sku_id",
        "sku",
        "item_id",
        "product_id",
        "part_number",
        "material_number",
      ],
      sales_units: [
        "sales_units",
        "units_sold",
        "quantity_sold",
        "sold_qty",
        "sales_quantity",
        "units",
      ],
      sales_date: [
        "sales_date",
        "date",
        "transaction_date",
        "order_date",
        "ship_date",
      ],
      customer_location: [
        "customer_location",
        "ship_to_location",
        "destination",
        "customer_address",
        "delivery_location",
      ],
      revenue: [
        "revenue",
        "sales_amount",
        "total_sales",
        "net_sales",
        "gross_sales",
      ],
    },
    shipping_data: {
      sku_id: [
        "sku_id",
        "sku",
        "item_id",
        "product_id",
        "part_number",
      ],
      destination: [
        "destination",
        "ship_to",
        "delivery_location",
        "customer_location",
        "shipping_address",
      ],
      shipping_units: [
        "shipping_units",
        "shipped_qty",
        "quantity_shipped",
        "units_shipped",
        "delivered_qty",
      ],
      shipping_date: [
        "shipping_date",
        "ship_date",
        "delivery_date",
        "dispatch_date",
      ],
      freight_cost: [
        "freight_cost",
        "shipping_cost",
        "transportation_cost",
        "delivery_cost",
      ],
    },
  };

  // Comprehensive validation rules for business data types
  const validationRules: { [key: string]: any } = {
    forecast: {
      requiredColumns: ["year", "annual_units"],
      numericColumns: ["year", "annual_units"],
      positiveColumns: ["annual_units"],
      yearRange: [2020, 2050],
    },
    sales_volume: {
      requiredColumns: ["year", "sales_volume"],
      numericColumns: ["year", "sales_volume"],
      positiveColumns: ["sales_volume"],
      yearRange: [2020, 2050],
    },
    sku: {
      requiredColumns: [
        "sku_id",
        "units_per_case",
        "cases_per_pallet",
        "annual_volume",
      ],
      numericColumns: ["units_per_case", "cases_per_pallet", "annual_volume"],
      positiveColumns: ["units_per_case", "cases_per_pallet", "annual_volume"],
      stringColumns: ["sku_id"],
    },
    facility: {
      requiredColumns: ["facility_id", "capacity", "fixed_cost"],
      numericColumns: ["capacity", "fixed_cost", "variable_cost"],
      positiveColumns: ["capacity", "fixed_cost"],
      stringColumns: ["facility_id", "facility_name"],
    },
    transportation_costs: {
      requiredColumns: [
        "facility",
        "destination",
        "mode",
        "direction",
        "distance_miles",
      ],
      optionalColumns: [
        "shipment_weight_lbs",
        "cost_per_mile",
        "cost_per_cwt",
        "total_lane_cost",
        "valid_from",
        "valid_to",
      ],
      numericColumns: [
        "distance_miles",
        "shipment_weight_lbs",
        "cost_per_mile",
        "cost_per_cwt",
        "total_lane_cost",
      ],
      positiveColumns: [
        "distance_miles",
        "shipment_weight_lbs",
        "cost_per_mile",
        "cost_per_cwt",
        "total_lane_cost",
      ],
      stringColumns: ["facility", "destination", "mode", "direction"],
      ranges: {
        distance_miles: [1, 5000],
        shipment_weight_lbs: [1, 100000],
        cost_per_mile: [0.01, 100.0],
        cost_per_cwt: [0.01, 200.0],
        total_lane_cost: [1, 1000000],
      },
      allowedModes: ["truck", "rail", "ocean", "air", "parcel"],
      allowedDirection: ["inbound", "outbound"],
      uniqueKey: ["facility", "destination", "mode", "direction"],
      atLeastOneCost: ["cost_per_mile", "cost_per_cwt", "total_lane_cost"],
    },
    sales_orders: {
      requiredColumns: [
        "order_id",
        "order_date",
        "sku",
        "order_qty",
        "ship_to_address",
        "required_date",
      ],
      numericColumns: ["order_qty"],
      positiveColumns: ["order_qty"],
      stringColumns: ["order_id", "sku", "ship_to_address"],
      dateColumns: ["order_date", "required_date"],
      ranges: {
        order_qty: [1, 100000],
      },
      uniqueKey: ["order_id", "sku", "order_date"],
      foreignKey: {
        sku: "sku_master.sku",
      },
      dateLogic: {
        required_date_gte_order_date: true,
      },
    },
    warehouse_inputs: {
      requiredColumns: [
        "facility",
        "city",
        "state",
        "reporting_period",
        "capacity_sqft",
        "ceiling_height_ft",
        "num_docks",
        "type",
        "cost_fixed_annual",
        "cost_variable_per_unit",
        "labor_cost_per_hour",
        "employees_total",
        "cost_per_line",
        "orders_processed",
        "lines_processed",
        "units_processed",
        "cartons_processed",
        "pallets_processed",
        "throughput_units_per_hr",
        "lines_per_hr",
        "cartons_per_hr",
        "orders_per_hr",
        "avg_unit_cost",
        "avg_line_cost",
        "truck_shipments",
        "avg_truck_fill",
        "avg_cartons_per_truck",
        "avg_weight_per_truck_lbs",
        "turnover_days_inventory",
      ],
      integerColumns: [
        "capacity_sqft",
        "num_docks",
        "employees_total",
        "orders_processed",
        "lines_processed",
        "units_processed",
        "cartons_processed",
        "pallets_processed",
        "truck_shipments",
      ],
      numericColumns: [
        "ceiling_height_ft",
        "cost_fixed_annual",
        "cost_variable_per_unit",
        "labor_cost_per_hour",
        "cost_per_line",
        "throughput_units_per_hr",
        "lines_per_hr",
        "cartons_per_hr",
        "orders_per_hr",
        "avg_unit_cost",
        "avg_line_cost",
        "avg_truck_fill",
        "avg_cartons_per_truck",
        "avg_weight_per_truck_lbs",
        "turnover_days_inventory",
      ],
      positiveColumns: [
        "capacity_sqft",
        "ceiling_height_ft",
        "num_docks",
        "cost_fixed_annual",
        "labor_cost_per_hour",
        "employees_total",
      ],
      stringColumns: ["facility", "city", "state", "reporting_period", "type"],
      ranges: {
        capacity_sqft: [10000, 2000000],
        ceiling_height_ft: [10, 60],
        num_docks: [1, 100],
        labor_cost_per_hour: [7.25, 100],
        avg_truck_fill: [0, 100],
      },
    },
    transport_cost: {
      requiredColumns: ["origin", "destination", "rate"],
      numericColumns: ["rate", "distance", "transit_time"],
      positiveColumns: ["rate"],
      stringColumns: ["origin", "destination", "mode"],
    },
    network: {
      requiredColumns: ["city", "latitude", "longitude"],
      numericColumns: ["latitude", "longitude"],
      stringColumns: ["city"],
      coordinateRanges: {
        latitude: [-90, 90],
        longitude: [-180, 180],
      },
    },
    inventory: {
      requiredColumns: [
        "sku_id",
        "current_stock",
        "annual_demand",
        "unit_cost",
      ],
      numericColumns: [
        "current_stock",
        "annual_demand",
        "unit_cost",
        "lead_time_days",
        "safety_stock",
      ],
      positiveColumns: [
        "current_stock",
        "annual_demand",
        "unit_cost",
        "lead_time_days",
      ],
      stringColumns: ["sku_id", "warehouse_location"],
    },
    sales_data: {
      requiredColumns: ["sku_id", "sales_units", "sales_date"],
      numericColumns: ["sales_units", "revenue"],
      positiveColumns: ["sales_units", "revenue"],
      stringColumns: ["sku_id", "customer_location"],
    },
    shipping_data: {
      requiredColumns: ["sku_id", "destination", "shipping_units"],
      numericColumns: ["shipping_units", "freight_cost"],
      positiveColumns: ["shipping_units", "freight_cost"],
      stringColumns: ["sku_id", "destination"],
    },
  };


  useEffect(() => {
    if (selectedScenario) {
      loadScenarioFiles();
    }
  }, [selectedScenario]);

  const loadScenarioFiles = async () => {
    if (!selectedScenario) return;
    
    try {
      const response = await fetch(`/api/scenarios/${selectedScenario.id}`);
      const data = await response.json();
      
      if (data.success && data.data.dataFiles) {
        setSavedFiles(data.data.dataFiles);
        addToLog(`Loaded ${data.data.dataFiles.length} saved file(s) for scenario "${selectedScenario.name}"`);
      }
    } catch (error) {
      console.error('Error loading scenario files:', error);
      addToLog('Error loading scenario files');
    }
  };

  const saveToDatabase = async () => {
    if (!selectedScenario || files.length === 0) {
      alert('Please select a scenario and upload files first');
      return;
    }

    setSaving(true);
    addToLog('Saving processed data to database...');

    try {
      for (const file of files) {
        // Simulate API call - in real implementation, you'd have a files API
        const fileData = {
          file_name: file.name,
          file_type: file.type,
          file_size: file.size,
          data_type: file.detectedType || 'unknown',
          processing_status: dataQuality ? 'completed' : 'pending',
          validation_result: dataQuality?.validationResult || {},
          processed_data: dataQuality ? generateSampleData(file.detectedType || 'network') : null,
          original_columns: dataQuality?.columnStats?.map(stat => stat.name) || [],
          mapped_columns: conversionResults?.mappedColumns || {}
        };

        addToLog(`✓ Saved ${file.name} to database`);
      }

      addToLog('✓ All files saved to database successfully');
      loadScenarioFiles(); // Reload saved files
    } catch (error) {
      console.error('Error saving to database:', error);
      addToLog('✗ Error saving files to database');
    } finally {
      setSaving(false);
    }
  // Helper function to categorize and enhance error messages
  const categorizeErrors = (
    errors: string[],
    dataType: string,
  ): { errors: string[]; summary: string; actionableSteps: string[] } => {
    const categories = {
      missingColumns: errors.filter((e) =>
        e.includes("Missing required column"),
      ),
      formatErrors: errors.filter(
        (e) => e.includes("must be numeric") || e.includes("must be positive"),
      ),
      dataQuality: errors.filter(
        (e) =>
          e.includes("should have at least") ||
          e.includes("outside") ||
          e.includes("exceeds"),
      ),
      businessLogic: errors.filter(
        (e) =>
          e.includes("Calculated") ||
          e.includes("seems") ||
          e.includes("suspicious"),
      ),
    };

    const actionableSteps = [];
    let summary = "";

    if (categories.missingColumns.length > 0) {
      summary += `${categories.missingColumns.length} missing required columns. `;
      actionableSteps.push(
        "Review column mapping and ensure all required fields are present",
      );
    }

    if (categories.formatErrors.length > 0) {
      summary += `${categories.formatErrors.length} data format issues. `;
      actionableSteps.push(
        "Clean numeric fields (remove commas, currency symbols, ensure positive values)",
      );
    }

    if (categories.dataQuality.length > 0) {
      summary += `${categories.dataQuality.length} data quality issues. `;
      actionableSteps.push("Validate data ranges and formats in source system");
    }

    if (categories.businessLogic.length > 0) {
      summary += `${categories.businessLogic.length} business logic warnings. `;
      actionableSteps.push(
        "Review calculations and verify business rules alignment",
      );
    }

    return {
      errors,
      summary: summary || "Data validation completed successfully",
      actionableSteps,
    };
  };

  const validateDataFrame = (
    data: any[],
    dataType: string,
  ): ValidationResult => {
    const rules = validationRules[dataType];
    if (!rules) {
      return {
        isValid: false,
        errors: [`Unknown data type: ${dataType}`],
        warnings: [],
        totalRecords: data.length,
        validRecords: 0,
        invalidRecords: data.length,
      };
    }

    const errors: string[] = [];
    const warnings: string[] = [];
    const totalRecords = data.length;

    // Check required columns
    const sampleRecord = data[0] || {};
    const availableColumns = Object.keys(sampleRecord).map((col) =>
      col.toLowerCase(),
    );

    const missingColumns = rules.requiredColumns.filter(
      (col) => !availableColumns.includes(col.toLowerCase()),
    );

    if (missingColumns.length > 0) {
      const missingColumnsSuggestion = missingColumns.map((col) => {
        const mappings = columnMappings[dataType] || {};
        const possibleNames = mappings[col] || [];
        if (possibleNames.length > 0) {
          return `Missing required column '${col}'. Expected one of: ${possibleNames.slice(0, 5).join(", ")}`;
        }
        return `Missing required column '${col}'. Please ensure this column exists in your data.`;
      });
      errors.push(...missingColumnsSuggestion);
    }

    // Validate data types and ranges
    data.forEach((record, index) => {
      // Check numeric columns
      rules.numericColumns?.forEach((col) => {
        const value = record[col];
        if (value !== undefined && value !== null && isNaN(Number(value))) {
          const suggestion =
            typeof value === "string" && value.includes(",")
              ? " (Try removing commas from numbers)"
              : typeof value === "string" && value.includes("$")
                ? " (Try removing currency symbols)"
                : "";
          errors.push(
            `Row ${index + 1}: Column '${col}' must be numeric, got '${value}'${suggestion}`,
          );
        }
      });

      // Check positive columns
      rules.positiveColumns?.forEach((col) => {
        const value = Number(record[col]);
        if (!isNaN(value) && value <= 0) {
          const suggestion =
            value === 0
              ? " (Zero values are not allowed for this field)"
              : value < 0
                ? " (Negative values are not allowed for this field)"
                : "";
          errors.push(
            `Row ${index + 1}: Column '${col}' must be positive, got ${value}${suggestion}`,
          );
        }
      });

      // Check coordinate ranges
      if (rules.coordinateRanges) {
        Object.entries(rules.coordinateRanges).forEach(([col, [min, max]]) => {
          const value = Number(record[col]);
          if (!isNaN(value) && (value < min || value > max)) {
            errors.push(
              `Row ${index + 1}: '${col}' must be between ${min} and ${max}, got ${value}`,
            );
          }
        });
      }
    });

    // Data type specific validations
    if (dataType === "forecast") {
      errors.push(...validateForecastData(data));
    } else if (dataType === "sku") {
      errors.push(...validateSkuData(data));
    } else if (dataType === "network") {
      errors.push(...validateNetworkData(data));
    } else if (dataType === "transportation_costs") {
      errors.push(...validateTransportationCostsData(data));
    } else if (dataType === "sales_orders") {
      errors.push(...validateSalesOrdersData(data));
    } else if (dataType === "warehouse_inputs") {
      errors.push(...validateWarehouseInputsData(data));
    }

    // Check for duplicates and missing values
    warnings.push(...checkDuplicates(data, dataType));
    warnings.push(...checkMissingValues(data, rules.requiredColumns));

    const validRecords = Math.max(0, totalRecords - errors.length);
    const invalidRecords = totalRecords - validRecords;

    // Categorize and enhance errors for better user guidance
    const enhancedErrors = categorizeErrors(errors, dataType);

    return {
      isValid: errors.length === 0,
      errors: enhancedErrors.errors,
      warnings,
      totalRecords,
      validRecords,
      invalidRecords,
      summary: enhancedErrors.summary,
      actionableSteps: enhancedErrors.actionableSteps,
    };
  };

  const validateForecastData = (data: any[]): string[] => {
    const errors: string[] = [];
    const currentYear = new Date().getFullYear();

    data.forEach((record, index) => {
      const year = Number(record.year);

      // Check reasonable year range
      if (
        !isNaN(year) &&
        (year < currentYear - 10 || year > currentYear + 30)
      ) {
        errors.push(
          `Row ${index + 1}: Year ${year} outside reasonable range (${currentYear - 10}-${currentYear + 30})`,
        );
      }

      // Check for extreme volume values
      const volume = Number(record.annual_units);
      if (!isNaN(volume) && volume > 1000000) {
        errors.push(
          `Row ${index + 1}: Annual units ${volume} seems unusually high`,
        );
      }
    });

    return errors;
  };

  const validateSkuData = (data: any[]): string[] => {
    const errors: string[] = [];

    data.forEach((record, index) => {
      // Check SKU ID format
      const skuId = String(record.sku_id || "");
      if (skuId.length < 3) {
        const suggestion =
          skuId.length === 0
            ? " (SKU ID appears to be empty - check your data source)"
            : skuId.length === 1 || skuId.length === 2
              ? " (SKU ID is too short - consider adding a prefix or using a more detailed identifier)"
              : "";
        errors.push(
          `Row ${index + 1}: SKU ID '${skuId}' should have at least 3 characters${suggestion}`,
        );
      }

      // Check for valid SKU ID format (basic patterns)
      if (skuId.length >= 3) {
        if (/^\s+|\s+$/.test(skuId)) {
          errors.push(
            `Row ${index + 1}: SKU ID '${skuId}' has leading or trailing spaces (consider trimming)`,
          );
        }
        if (/[^a-zA-Z0-9\-_]/.test(skuId)) {
          errors.push(
            `Row ${index + 1}: SKU ID '${skuId}' contains special characters that may cause issues`,
          );
        }
      }

      // Check units per pallet calculation
      const unitsPerCase = Number(record.units_per_case);
      const casesPerPallet = Number(record.cases_per_pallet);

      if (!isNaN(unitsPerCase) && !isNaN(casesPerPallet)) {
        const unitsPerPallet = unitsPerCase * casesPerPallet;

        if (unitsPerPallet > 10000) {
          errors.push(
            `Row ${index + 1}: Calculated units per pallet (${unitsPerCase} × ${casesPerPallet} = ${unitsPerPallet}) exceeds 10,000 - please verify your pack sizes`,
          );
        }

        if (unitsPerPallet < 1) {
          errors.push(
            `Row ${index + 1}: Calculated units per pallet (${unitsPerCase} × ${casesPerPallet} = ${unitsPerPallet}) is less than 1 - check your units_per_case and cases_per_pallet values`,
          );
        }
      } else {
        // Provide specific guidance for missing pack size data
        if (isNaN(unitsPerCase) && record.units_per_case !== undefined) {
          errors.push(
            `Row ${index + 1}: units_per_case '${record.units_per_case}' is not a valid number`,
          );
        }
        if (isNaN(casesPerPallet) && record.cases_per_pallet !== undefined) {
          errors.push(
            `Row ${index + 1}: cases_per_pallet '${record.cases_per_pallet}' is not a valid number`,
          );
        }
      }

      // Check annual volume reasonableness
      const annualVolume = Number(record.annual_volume);
      if (!isNaN(annualVolume)) {
        if (annualVolume > 10000000) {
          errors.push(
            `Row ${index + 1}: Annual volume ${annualVolume.toLocaleString()} seems extremely high - please verify this value`,
          );
        }
        if (annualVolume === 0) {
          errors.push(
            `Row ${index + 1}: Annual volume is zero - consider if this SKU should be included in optimization`,
          );
        }
      }
    });

    return errors;
  };

  const validateNetworkData = (data: any[]): string[] => {
    const errors: string[] = [];

    data.forEach((record, index) => {
      // Check city name format
      const city = String(record.city || "");
      if (city.length < 2) {
        const suggestion =
          city.length === 0
            ? " (City name is empty - ensure location data is properly mapped)"
            : " (City name is too short - check for abbreviations or data truncation)";
        errors.push(
          `Row ${index + 1}: City name '${city}' should have at least 2 characters${suggestion}`,
        );
      }

      // Check for valid coordinates
      const lat = Number(record.latitude);
      const lng = Number(record.longitude);

      if (lat === 0 && lng === 0) {
        errors.push(
          `Row ${index + 1}: Coordinates (0,0) likely indicate missing location data - please verify lat/lng values for '${city}'`,
        );
      }

      // Check coordinate ranges
      if (!isNaN(lat) && (lat < -90 || lat > 90)) {
        errors.push(
          `Row ${index + 1}: Latitude ${lat} is outside valid range (-90 to 90) for '${city}'`,
        );
      }

      if (!isNaN(lng) && (lng < -180 || lng > 180)) {
        errors.push(
          `Row ${index + 1}: Longitude ${lng} is outside valid range (-180 to 180) for '${city}'`,
        );
      }

      // Check for suspicious coordinate patterns
      if (!isNaN(lat) && !isNaN(lng)) {
        if (Math.abs(lat) === Math.abs(lng) && lat !== 0) {
          errors.push(
            `Row ${index + 1}: Identical latitude and longitude values (${lat}, ${lng}) may indicate data entry error for '${city}'`,
          );
        }
      }
    });

    return errors;
  };

  const validateTransportationCostsData = (data: any[]): string[] => {
    const errors: string[] = [];
    const rules = validationRules.transportation_costs;

    data.forEach((record, index) => {
      // Check allowed modes
      if (
        record.mode &&
        !rules.allowedModes.includes(record.mode.toLowerCase())
      ) {
        errors.push(
          `Row ${index + 1}: Mode '${record.mode}' not in allowed values: ${rules.allowedModes.join(", ")}`,
        );
      }

      // Check allowed directions
      if (
        record.direction &&
        !rules.allowedDirection.includes(record.direction.toLowerCase())
      ) {
        errors.push(
          `Row ${index + 1}: Direction '${record.direction}' not in allowed values: ${rules.allowedDirection.join(", ")}`,
        );
      }

      // Check ranges
      Object.entries(rules.ranges).forEach(([field, [min, max]]) => {
        const value = Number(record[field]);
        if (!isNaN(value) && (value < min || value > max)) {
          errors.push(
            `Row ${index + 1}: ${field} value ${value} outside valid range [${min}, ${max}]`,
          );
        }
      });

      // Check at least one cost field is provided
      const hasAtLeastOneCost = rules.atLeastOneCost.some(
        (field) =>
          record[field] !== undefined &&
          record[field] !== null &&
          record[field] !== "",
      );
      if (!hasAtLeastOneCost) {
        errors.push(
          `Row ${index + 1}: At least one cost field required: ${rules.atLeastOneCost.join(", ")}`,
        );
      }
    });

    // Check unique key constraints
    const uniqueKeys = new Set();
    data.forEach((record, index) => {
      const keyValues = rules.uniqueKey.map((field) => record[field]).join("|");
      if (uniqueKeys.has(keyValues)) {
        errors.push(
          `Row ${index + 1}: Duplicate combination of ${rules.uniqueKey.join(", ")}`,
        );
      }
      uniqueKeys.add(keyValues);
    });

    return errors;
  };

  const validateSalesOrdersData = (data: any[]): string[] => {
    const errors: string[] = [];
    const rules = validationRules.sales_orders;

    data.forEach((record, index) => {
      // Check date logic: required_date >= order_date
      if (record.order_date && record.required_date) {
        const orderDate = new Date(record.order_date);
        const requiredDate = new Date(record.required_date);

        if (requiredDate < orderDate) {
          errors.push(
            `Row ${index + 1}: Required date (${record.required_date}) cannot be before order date (${record.order_date})`,
          );
        }
      }

      // Check order quantity range
      const qty = Number(record.order_qty);
      if (!isNaN(qty)) {
        const [min, max] = rules.ranges.order_qty;
        if (qty < min || qty > max) {
          errors.push(
            `Row ${index + 1}: Order quantity ${qty} outside valid range [${min}, ${max}]`,
          );
        }
      }

      // Check date formats
      rules.dateColumns.forEach((dateCol) => {
        if (record[dateCol]) {
          const date = new Date(record[dateCol]);
          if (isNaN(date.getTime())) {
            errors.push(
              `Row ${index + 1}: Invalid date format in ${dateCol}: '${record[dateCol]}'`,
            );
          }
        }
      });
    });

    // Check unique key constraints
    const uniqueKeys = new Set();
    data.forEach((record, index) => {
      const keyValues = rules.uniqueKey.map((field) => record[field]).join("|");
      if (uniqueKeys.has(keyValues)) {
        errors.push(
          `Row ${index + 1}: Duplicate combination of ${rules.uniqueKey.join(", ")}`,
        );
      }
      uniqueKeys.add(keyValues);
    });

    return errors;
  };

  const validateWarehouseInputsData = (data: any[]): string[] => {
    const errors: string[] = [];
    const rules = validationRules.warehouse_inputs;

    data.forEach((record, index) => {
      // Check ranges
      Object.entries(rules.ranges).forEach(([field, [min, max]]) => {
        const value = Number(record[field]);
        if (!isNaN(value) && (value < min || value > max)) {
          errors.push(
            `Row ${index + 1}: ${field} value ${value} outside valid range [${min}, ${max}]`,
          );
        }
      });

      // Check integer fields are actually integers
      rules.integerColumns.forEach((field) => {
        const value = record[field];
        if (value !== undefined && value !== null && value !== "") {
          const numValue = Number(value);
          if (!isNaN(numValue) && !Number.isInteger(numValue)) {
            errors.push(
              `Row ${index + 1}: ${field} must be an integer, got ${value}`,
            );
          }
        }
      });

      // Check logical consistency
      if (record.avg_truck_fill && record.avg_truck_fill > 100) {
        errors.push(
          `Row ${index + 1}: Average truck fill (${record.avg_truck_fill}%) cannot exceed 100%`,
        );
      }

      // Check throughput consistency
      if (
        record.throughput_units_per_hr &&
        record.units_processed &&
        record.employees_total
      ) {
        const expectedHours =
          record.units_processed / record.throughput_units_per_hr;
        if (expectedHours > 8760) {
          // More than hours in a year
          errors.push(
            `Row ${index + 1}: Throughput rates seem inconsistent with total units processed`,
          );
        }
      }
    });

    return errors;
  };

  const checkDuplicates = (data: any[], dataType: string): string[] => {
    const warnings: string[] = [];

    if (dataType === "forecast") {
      const years = data.map((r) => r.year).filter((y) => y !== undefined);
      const uniqueYears = new Set(years);
      if (years.length !== uniqueYears.size) {
        warnings.push("Duplicate years found in forecast data");
      }
    } else if (dataType === "sku") {
      const skuIds = data.map((r) => r.sku_id).filter((id) => id !== undefined);
      const uniqueSkuIds = new Set(skuIds);
      if (skuIds.length !== uniqueSkuIds.size) {
        warnings.push("Duplicate SKU IDs found");
      }
    } else if (dataType === "network") {
      const cities = data.map((r) => r.city).filter((c) => c !== undefined);
      const uniqueCities = new Set(cities);
      if (cities.length !== uniqueCities.size) {
        warnings.push("Duplicate cities found in network data");
      }
    }

    return warnings;
  };

  const checkMissingValues = (
    data: any[],
    requiredColumns: string[],
  ): string[] => {
    const warnings: string[] = [];

    requiredColumns.forEach((col) => {
      const missingCount = data.filter(
        (record) =>
          record[col] === undefined ||
          record[col] === null ||
          record[col] === "",
      ).length;

      if (missingCount > 0) {
        warnings.push(`Column '${col}' has ${missingCount} missing values`);
      }
    });

    return warnings;
  };

  // Enhanced field mapping functions for comprehensive data processing
  const mapFieldsToStandard = (
    inputHeaders: string[],
    fieldSynonyms: any,
  ): any => {
    let headerMap: any = {};
    for (const [canonical, synonyms] of Object.entries(fieldSynonyms)) {
      const match = inputHeaders.find((h) =>
        (synonyms as string[]).some((syn) =>
          h
            .toLowerCase()
            .replace(/[^a-zA-Z0-9]/g, "")
            .includes(syn.toLowerCase().replace(/[^a-zA-Z0-9]/g, "")),
        ),
      );
      if (match) headerMap[canonical] = match;
    }
    return headerMap;
  };

  const normalizeAndValidateRow = (
    row: any,
    headerMap: any,
    validationRules: any,
  ): any => {
    let output: any = {};
    let errors: string[] = [];

    for (const [canonical, original] of Object.entries(headerMap)) {
      let value = row[original];
      const rule = validationRules[canonical];

      if (rule?.type === "numeric") {
        value = parseFloat(value?.toString().replace(/[^0-9.-]/g, ""));
        if (
          isNaN(value) ||
          (rule.min != null && value < rule.min) ||
          (rule.max != null && value > rule.max)
        ) {
          const rangeMsg =
            rule.min != null && rule.max != null
              ? `between ${rule.min} and ${rule.max}`
              : rule.min != null
                ? `≥ ${rule.min}`
                : `≤ ${rule.max}`;
          errors.push(
            `Column '${canonical}' must be numeric and ${rangeMsg}, got '${row[original]}'`,
          );
          value = null;
        }
      }

      if (
        rule?.type === "enum" &&
        !rule.allowed.includes((value || "").toLowerCase())
      ) {
        errors.push(
          `Column '${canonical}' must be one of [${rule.allowed.join(", ")}], got '${value}'`,
        );
        value = null;
      }

      if (
        rule?.type === "string" &&
        rule.minLength &&
        (!value || value.length < rule.minLength)
      ) {
        errors.push(
          `Column '${canonical}' must be a string of at least ${rule.minLength} chars, got '${value}'`,
        );
        value = null;
      }

      if (rule?.required && (value == null || value === "")) {
        errors.push(`Column '${canonical}' is required but missing`);
      }

      output[canonical] = value;
    }

    // Preserve unmapped fields for extensibility
    Object.keys(row).forEach((col) => {
      if (!Object.values(headerMap).includes(col)) output[col] = row[col];
    });

    output.rowErrors = errors;
    return output;
  };

  const convertTableWithSynonyms = (
    csvRows: any[],
    synonyms: any,
    validationRules: any,
  ): any[] => {
    if (!csvRows || csvRows.length === 0) return [];

    const headers = Object.keys(csvRows[0]);
    const headerMap = mapFieldsToStandard(headers, synonyms);

    return csvRows.map((row) =>
      normalizeAndValidateRow(row, headerMap, validationRules),
    );
  };

  // Enhanced DataConverter utilities with intelligent column matching
  const findMatchingColumn = (
    availableColumns: string[],
    possibleNames: string[],
  ): string | null => {
    const columnsLower = availableColumns.map((col) => col.toLowerCase());
    const cleanColumns = availableColumns.map((col) => cleanColumnName(col));

    // Priority 1: Exact match (case-insensitive)
    for (const possibleName of possibleNames) {
      const index = columnsLower.indexOf(possibleName.toLowerCase());
      if (index !== -1) {
        return availableColumns[index];
      }
    }

    // Priority 2: Exact match after cleaning (remove spaces, underscores, etc.)
    for (const possibleName of possibleNames) {
      const cleanPossible = cleanColumnName(possibleName);
      const index = cleanColumns.indexOf(cleanPossible);
      if (index !== -1) {
        return availableColumns[index];
      }
    }

    // Priority 3: Semantic matching - check if column contains key semantic parts
    for (const possibleName of possibleNames) {
      const semanticParts = getSemanticParts(possibleName);
      for (let i = 0; i < availableColumns.length; i++) {
        const columnParts = getSemanticParts(availableColumns[i]);
        if (hasSemanticMatch(semanticParts, columnParts)) {
          return availableColumns[i];
        }
      }
    }

    // Priority 4: Partial match (contains)
    for (const possibleName of possibleNames) {
      for (const col of availableColumns) {
        if (col.toLowerCase().includes(possibleName.toLowerCase())) {
          return col;
        }
      }
    }

    // Priority 5: Fuzzy match with similarity scoring
    let bestMatch: string | null = null;
    let bestScore = 0;
    const threshold = 0.7; // Minimum similarity threshold

    for (const possibleName of possibleNames) {
      for (const col of availableColumns) {
        const score = calculateSimilarity(
          possibleName.toLowerCase(),
          col.toLowerCase(),
        );
        if (score > threshold && score > bestScore) {
          bestScore = score;
          bestMatch = col;
        }
      }
    }

    return bestMatch;
  };

  // Helper function to extract semantic parts from column names
  const getSemanticParts = (columnName: string): string[] => {
    return cleanColumnName(columnName)
      .split(/[_\s-]+/)
      .filter((part) => part.length > 0)
      .map((part) => part.toLowerCase());
  };

  // Check if two sets of semantic parts have meaningful overlap
  const hasSemanticMatch = (parts1: string[], parts2: string[]): boolean => {
    const commonWords = parts1.filter((part) => parts2.includes(part));
    // Need at least 50% overlap and minimum 1 meaningful word
    return (
      commonWords.length >= 1 &&
      commonWords.length / Math.max(parts1.length, parts2.length) >= 0.5
    );
  };

  // Calculate similarity score between two strings (Jaro-Winkler approximation)
  const calculateSimilarity = (str1: string, str2: string): number => {
    if (str1 === str2) return 1.0;
    if (str1.length === 0 || str2.length === 0) return 0.0;

    const match_distance =
      Math.floor(Math.max(str1.length, str2.length) / 2) - 1;
    const str1_matches = new Array(str1.length).fill(false);
    const str2_matches = new Array(str2.length).fill(false);

    let matches = 0;
    let transpositions = 0;

    // Identify matches
    for (let i = 0; i < str1.length; i++) {
      const start = Math.max(0, i - match_distance);
      const end = Math.min(i + match_distance + 1, str2.length);

      for (let j = start; j < end; j++) {
        if (str2_matches[j] || str1[i] !== str2[j]) continue;
        str1_matches[i] = true;
        str2_matches[j] = true;
        matches++;
        break;
      }
    }

    if (matches === 0) return 0.0;

    // Count transpositions
    let k = 0;
    for (let i = 0; i < str1.length; i++) {
      if (!str1_matches[i]) continue;
      while (!str2_matches[k]) k++;
      if (str1[i] !== str2[k]) transpositions++;
      k++;
    }

    const jaro =
      (matches / str1.length +
        matches / str2.length +
        (matches - transpositions / 2) / matches) /
      3;

    // Add Winkler prefix bonus
    let prefix = 0;
    for (let i = 0; i < Math.min(str1.length, str2.length, 4); i++) {
      if (str1[i] === str2[i]) prefix++;
      else break;
    }

    return jaro + 0.1 * prefix * (1 - jaro);
  };

  const convertToStandardFormat = (data: any[], dataType: string): any => {
    const mappings = columnMappings[dataType] || {};
    const sampleRecord = data[0] || {};
    const availableColumns = Object.keys(sampleRecord);
    const mappedColumns: { [key: string]: string } = {};
    const unmappedColumns: string[] = [];
    const conversionLog: string[] = [];
    const suggestions: { [key: string]: string[] } = {};

    // Use comprehensive field synonyms mapping first
    const headerMap = mapFieldsToStandard(availableColumns, FIELD_SYNONYMS);

    // Apply comprehensive FIELD_SYNONYMS mapping
    Object.entries(headerMap).forEach(([canonical, original]) => {
      mappedColumns[canonical] = original;
      conversionLog.push(
        `✓ Auto-mapped '${original}' → '${canonical}' (comprehensive)`,
      );
    });

    // Then, try legacy column mappings for any unmapped required fields
    for (const [standardCol, possibleNames] of Object.entries(mappings)) {
      if (!mappedColumns[standardCol]) {
        const matchedCol = findMatchingColumn(availableColumns, possibleNames);
        if (matchedCol) {
          mappedColumns[standardCol] = matchedCol;
          conversionLog.push(
            `✓ Mapped '${matchedCol}' → '${standardCol}' (legacy)`,
          );
        } else {
          // Suggest potential matches for manual mapping
          const potentialMatches = availableColumns
            .filter((col) => !Object.values(mappedColumns).includes(col))
            .map((col) => ({
              column: col,
              score: Math.max(
                ...(possibleNames as string[]).map((name) =>
                  calculateSimilarity(name.toLowerCase(), col.toLowerCase()),
                ),
              ),
            }))
            .filter((match) => match.score > 0.4)
            .sort((a, b) => b.score - a.score)
            .slice(0, 3)
            .map((match) => match.column);

          if (potentialMatches.length > 0) {
            suggestions[standardCol] = potentialMatches;
            conversionLog.push(
              `⚠️  No exact match for '${standardCol}'. Suggestions: ${potentialMatches.join(", ")}`,
            );
          } else {
            conversionLog.push(
              `❌ No match found for required column '${standardCol}'`,
            );
          }
        }
      }
    }

    // Apply comprehensive validation and normalization
    const processedData = convertTableWithSynonyms(
      data,
      FIELD_SYNONYMS,
      VALIDATION_RULES,
    );

    // Extract validation errors
    const allRowErrors: string[] = [];
    processedData.forEach((row, index) => {
      if (row.rowErrors && row.rowErrors.length > 0) {
        row.rowErrors.forEach((error: string) => {
          allRowErrors.push(`Row ${index + 1}: ${error}`);
        });
      }
    });

    // Clean processed data (remove rowErrors field)
    const mappedData = processedData.map((row) => {
      const { rowErrors, ...cleanRow } = row;
      return cleanRow;
    });

    // Find unmapped columns
    const mappedOriginalCols = Object.values(mappedColumns);
    unmappedColumns.push(
      ...availableColumns.filter((col) => !mappedOriginalCols.includes(col)),
    );

    if (unmappedColumns.length > 0) {
      conversionLog.push(`📋 Unmapped columns: ${unmappedColumns.join(", ")}`);
    }

    if (allRowErrors.length > 0) {
      conversionLog.push(
        `⚠️ ${allRowErrors.length} validation issues found in data`,
      );
    }

    return {
      originalColumns: availableColumns,
      mappedColumns,
      unmappedColumns,
      suggestions,
      conversionLog,
      mappedData,
      validationErrors: allRowErrors,
    };
  };

  const generateSampleData = (dataType: string): any[] => {
    if (dataType === "forecast") {
      return [
        { year: 2024, annual_units: 125000 },
        { year: 2025, annual_units: 130000 },
        { year: 2026, annual_units: 135000 },
      ];
    } else if (dataType === "sales_volume") {
      return [
        { year: 2024, sales_volume: 1250000, region: "Northeast" },
        { year: 2025, sales_volume: 1300000, region: "Northeast" },
        { year: 2024, sales_volume: 980000, region: "Midwest" },
        { year: 2025, sales_volume: 1020000, region: "Midwest" },
        { year: "invalid", sales_volume: 850000, region: "South" }, // Invalid year
      ];
    } else if (dataType === "sku") {
      return [
        {
          sku_id: "ABC123",
          units_per_case: 24,
          cases_per_pallet: 40,
          annual_volume: 50000,
        },
        {
          sku_id: "DEF456",
          units_per_case: 12,
          cases_per_pallet: 80,
          annual_volume: 75000,
        },
      ];
    } else if (dataType === "facility") {
      return [
        {
          facility_id: "DC001",
          facility_name: "Chicago Distribution Center",
          capacity: 500000,
          fixed_cost: 1200000,
          variable_cost: 2.5,
        },
        {
          facility_id: "DC002",
          facility_name: "Atlanta Warehouse",
          capacity: 350000,
          fixed_cost: 950000,
          variable_cost: 2.8,
        },
        {
          facility_id: "DC003",
          facility_name: "Los Angeles Hub",
          capacity: 0, // Invalid capacity
          fixed_cost: 1500000,
          variable_cost: 3.2,
        },
      ];
    } else if (dataType === "transportation_costs") {
      return [
        {
          facility: "DC_Chicago",
          destination: "New_York",
          mode: "truck",
          direction: "outbound",
          distance_miles: 790,
          shipment_weight_lbs: 45000,
          cost_per_mile: 2.5,
          cost_per_cwt: 15.2,
          total_lane_cost: 1975,
        },
        {
          facility: "DC_Atlanta",
          destination: "Miami",
          mode: "truck",
          direction: "outbound",
          distance_miles: 660,
          cost_per_mile: 2.25,
          total_lane_cost: 1485,
        },
        {
          facility: "DC_LA",
          destination: "Phoenix",
          mode: "rail",
          direction: "inbound",
          distance_miles: 370,
          cost_per_mile: 0, // Invalid rate for testing
          total_lane_cost: 850,
        },
        {
          facility: "", // Missing facility for testing
          destination: "Dallas",
          mode: "air",
          direction: "outbound",
          distance_miles: 450,
          cost_per_cwt: 45.5,
          total_lane_cost: 2025,
        },
      ];
    } else if (dataType === "sales_orders") {
      return [
        {
          order_id: "ORD001",
          order_date: "2024-01-15",
          sku: "ABC123",
          order_qty: 500,
          ship_to_address: "123 Main St, Chicago, IL",
          required_date: "2024-01-20",
        },
        {
          order_id: "ORD002",
          order_date: "2024-01-16",
          sku: "DEF456",
          order_qty: 250,
          ship_to_address: "456 Oak Ave, Atlanta, GA",
          required_date: "2024-01-18", // Required date before order date for testing
        },
        {
          order_id: "ORD003",
          order_date: "2024-01-17",
          sku: "GHI789",
          order_qty: 0, // Invalid quantity for testing
          ship_to_address: "789 Pine St, Dallas, TX",
          required_date: "2024-01-22",
        },
        {
          order_id: "ORD001", // Duplicate order_id for testing
          order_date: "2024-01-15",
          sku: "ABC123",
          order_qty: 300,
          ship_to_address: "321 Elm St, Phoenix, AZ",
          required_date: "2024-01-25",
        },
      ];
    } else if (dataType === "warehouse_inputs") {
      return [
        {
          facility: "DC_Chicago",
          city: "Chicago",
          state: "IL",
          reporting_period: "2024-Q1",
          capacity_sqft: 500000,
          ceiling_height_ft: 28,
          num_docks: 24,
          type: "Distribution_Center",
          cost_fixed_annual: 2400000,
          cost_variable_per_unit: 1.25,
          labor_cost_per_hour: 18.5,
          employees_total: 85,
          cost_per_line: 2.45,
          orders_processed: 45000,
          lines_processed: 125000,
          units_processed: 2500000,
          cartons_processed: 180000,
          pallets_processed: 12500,
          throughput_units_per_hr: 850,
          lines_per_hr: 42,
          cartons_per_hr: 65,
          orders_per_hr: 15,
          avg_unit_cost: 1.85,
          avg_line_cost: 4.2,
          truck_shipments: 8500,
          avg_truck_fill: 85.2,
          avg_cartons_per_truck: 21,
          avg_weight_per_truck_lbs: 42500,
          turnover_days_inventory: 18.5,
        },
        {
          facility: "DC_Atlanta",
          city: "Atlanta",
          state: "GA",
          reporting_period: "2024-Q1",
          capacity_sqft: 0, // Invalid capacity for testing
          ceiling_height_ft: 32,
          num_docks: 18,
          type: "Warehouse",
          cost_fixed_annual: 1800000,
          cost_variable_per_unit: 1.1,
          labor_cost_per_hour: 16.25,
          employees_total: 65,
          cost_per_line: 2.2,
          orders_processed: 32000,
          lines_processed: 89000,
          units_processed: 1850000,
          cartons_processed: 125000,
          pallets_processed: 8900,
          throughput_units_per_hr: 625,
          lines_per_hr: 38,
          cartons_per_hr: 52,
          orders_per_hr: 12,
          avg_unit_cost: 1.65,
          avg_line_cost: 3.85,
          truck_shipments: 6200,
          avg_truck_fill: 78.5,
          avg_cartons_per_truck: 20,
          avg_weight_per_truck_lbs: 38500,
          turnover_days_inventory: 22.3,
        },
      ];
    } else if (dataType === "transport_cost") {
      return [
        {
          origin: "Chicago",
          destination: "New York",
          rate: 2.5,
          distance: 790,
          mode: "Truck",
        },
        {
          origin: "Atlanta",
          destination: "Miami",
          rate: 1.85,
          distance: 660,
          mode: "Truck",
        },
        {
          origin: "Los Angeles",
          destination: "Phoenix",
          rate: 0, // Invalid rate
          distance: 370,
          mode: "Truck",
        },
        {
          origin: "", // Missing origin
          destination: "Dallas",
          rate: 2.15,
          distance: 450,
          mode: "Rail",
        },
      ];
    } else {
      return [
        { city: "New York", latitude: 40.7128, longitude: -74.006 },
        { city: "Chicago", latitude: 41.8781, longitude: -87.6298 },
        { city: "Los Angeles", latitude: 34.0522, longitude: -118.2437 },
      ];
    }
  };

  const generateColumnStats = (data: any[], dataType: string): any[] => {
    if (data.length === 0) return [];

    const sampleRecord = data[0];
    const columns = Object.keys(sampleRecord);

    return columns.map((col) => {
      const values = data
        .map((record) => record[col])
        .filter((val) => val !== undefined && val !== null && val !== "");
      const numericValues = values
        .filter((val) => !isNaN(Number(val)))
        .map((val) => Number(val));
      const missing = data.length - values.length;

      const stats: any = {
        name: col,
        type: numericValues.length === values.length ? "numeric" : "string",
        missing,
        unique: new Set(values).size,
      };

      if (numericValues.length > 0) {
        stats.min = Math.min(...numericValues);
        stats.max = Math.max(...numericValues);
        stats.avg =
          Math.round(
            (numericValues.reduce((a, b) => a + b, 0) / numericValues.length) *
              100,
          ) / 100;
      }

      return stats;
    });
  };

  const parseFileContent = async (fileData: FileData): Promise<any[]> => {
    if (!fileData.file) return [];

    try {
      if (fileData.file.name.endsWith(".csv")) {
        return await parseCSVFile(fileData.file);
      } else if (
        fileData.file.name.endsWith(".xlsx") ||
        fileData.file.name.endsWith(".xls")
      ) {
        return await parseExcelFile(
          fileData.file,
          fileData.selectedSheet || "Sheet1",
        );
      }
      return [];
    } catch (error) {
      addToLog(`Error parsing file ${fileData.file.name}: ${error}`);
      throw error;
    }
  };

  const parseCSVFile = async (file: File): Promise<any[]> => {
    return new Promise((resolve, reject) => {
      const reader = new FileReader();
      reader.onload = (e) => {
        try {
          const text = e.target?.result as string;
          const lines = text.split("\n").filter((line) => line.trim());

          if (lines.length === 0) {
            resolve([]);
            return;
          }

          // Parse CSV with basic comma separation (handles quoted fields)
          const parseCSVLine = (line: string): string[] => {
            const result: string[] = [];
            let current = "";
            let inQuotes = false;

            for (let i = 0; i < line.length; i++) {
              const char = line[i];

              if (char === '"') {
                inQuotes = !inQuotes;
              } else if (char === "," && !inQuotes) {
                result.push(current.trim());
                current = "";
              } else {
                current += char;
              }
            }
            result.push(current.trim());
            return result;
          };

          const headers = parseCSVLine(lines[0]).map((h) =>
            h.replace(/"/g, "").trim(),
          );
          const cleanHeaders = headers.map((header) => cleanColumnName(header));

          const data = lines
            .slice(1)
            .map((line) => {
              const values = parseCSVLine(line);
              const row: any = {};

              cleanHeaders.forEach((header, index) => {
                let value = values[index] || "";
                value = value.replace(/"/g, "").trim();

                // Try to convert to number if it looks numeric
                if (value && !isNaN(Number(value)) && value !== "") {
                  row[header] = Number(value);
                } else {
                  row[header] = value;
                }
              });

              return row;
            })
            .filter((row) => {
              // Filter out completely empty rows
              return Object.values(row).some(
                (value) =>
                  value !== "" && value !== null && value !== undefined,
              );
            });

          addToLog(
            `Parsed CSV file: ${data.length} rows, ${cleanHeaders.length} columns`,
          );
          resolve(data);
        } catch (error) {
          reject(error);
        }
      };
      reader.onerror = () => reject(new Error("Failed to read file"));
      reader.readAsText(file);
    });
  };

  const parseExcelFile = async (
    file: File,
    sheetName: string,
  ): Promise<any[]> => {
    return new Promise((resolve, reject) => {
      const reader = new FileReader();
      reader.onload = (e) => {
        try {
          const buffer = new Uint8Array(e.target?.result as ArrayBuffer);
          const workbook = XLSX.read(buffer, { type: "array" });

          if (!workbook.SheetNames.includes(sheetName)) {
            sheetName = workbook.SheetNames[0];
          }

          const worksheet = workbook.Sheets[sheetName];
          const jsonData = XLSX.utils.sheet_to_json(worksheet, { header: 1 });

          if (jsonData.length === 0) {
            resolve([]);
            return;
          }

          // Extract headers and clean them
          const headers = (jsonData[0] as any[]).map((h: any) =>
            cleanColumnName(String(h || "").trim()),
          );

          // Convert remaining rows to objects
          const data = (jsonData.slice(1) as any[][])
            .map((row) => {
              const rowObj: any = {};
              headers.forEach((header, index) => {
                let value = row[index];

                // Handle Excel date values
                if (
                  typeof value === "number" &&
                  value > 25569 &&
                  value < 50000
                ) {
                  // Likely a date serial number
                  const date = XLSX.SSF.parse_date_code(value);
                  if (date) {
                    value = `${date.y}-${String(date.m).padStart(2, "0")}-${String(date.d).padStart(2, "0")}`;
                  }
                }

                // Clean string values
                if (typeof value === "string") {
                  value = value.trim();
                }

                rowObj[header] = value;
              });
              return rowObj;
            })
            .filter((row) => {
              // Filter out completely empty rows
              return Object.values(row).some(
                (value) =>
                  value !== "" && value !== null && value !== undefined,
              );
            });

          addToLog(
            `Parsed Excel file (${sheetName}): ${data.length} rows, ${headers.length} columns`,
          );
          resolve(data);
        } catch (error) {
          reject(error);
        }
      };
      reader.onerror = () => reject(new Error("Failed to read Excel file"));
      reader.readAsArrayBuffer(file);
    });
  };

  const cleanColumnName = (columnName: string): string => {
    if (!columnName || columnName.trim() === "") {
      return "unnamed_column";
    }

    // Convert to string and clean
    let cleanName = String(columnName).trim();

    // Remove special characters and replace with underscores
    cleanName = cleanName.replace(/[^\w\s]/g, "_");

    // Replace multiple spaces/underscores with single underscore
    cleanName = cleanName.replace(/[\s_]+/g, "_");

    // Convert to lowercase
    cleanName = cleanName.toLowerCase();

    // Remove leading/trailing underscores
    cleanName = cleanName.replace(/^_+|_+$/g, "");

    return cleanName || "unnamed_column";
  };

  const autoDetectDataType = (filename: string): string => {
    const name = filename.toLowerCase();
    if (name.includes("forecast") || name.includes("demand")) return "forecast";
    if (name.includes("sales") && name.includes("order")) return "sales_orders";
    if (name.includes("sales") && name.includes("volume"))
      return "sales_volume";
    if (
      name.includes("sku") ||
      name.includes("product") ||
      name.includes("inventory")
    )
      return "sku";
    if (
      name.includes("transportation") ||
      name.includes("transport_cost") ||
      name.includes("freight")
    )
      return "transportation_costs";
    if (name.includes("warehouse") && name.includes("input"))
      return "warehouse_inputs";
    if (name.includes("network") || name.includes("location")) return "network";
    if (name.includes("cost") || name.includes("rate")) return "transport_cost";
    if (name.includes("capacity") || name.includes("facility"))
      return "facility";
    return "unknown";
  };

  const handleFileUpload = (event: React.ChangeEvent<HTMLInputElement>) => {
    if (!selectedScenario) {
      alert('Please select a scenario first');
      return;
    }

    const uploadedFiles = Array.from(event.target.files || []);
    const fileData = uploadedFiles.map((file, index) => {
      const sheets =
        file.name.endsWith(".xlsx") || file.name.endsWith(".xls")
          ? ["Sheet1", "Data", "Forecast", "SKU_Data", "Network"]
          : undefined;

      return {
        name: file.name,
        size: file.size,
        type: file.type,
        lastModified: file.lastModified,
        sheets,
        selectedSheet: sheets ? sheets[0] : undefined,
        detectedType: autoDetectDataType(file.name),
        scenarioId: selectedScenario.id,
      };
    });
    setFiles(fileData);
    addToLog(`Uploaded ${fileData.length} file(s) for scenario "${selectedScenario.name}"`);
  };
  const autoDetectDataTypeFromColumns = (columnNames: string[]): string => {
    const columns = columnNames.join(" ").toLowerCase();

    // Sales Orders Data
    if (
      columns.includes("order_id") &&
      columns.includes("order_date") &&
      (columns.includes("sku") || columns.includes("product")) &&
      columns.includes("order_qty")
    ) {
      return "sales_orders";
    }

    // Transportation Costs Data
    if (
      columns.includes("facility") &&
      columns.includes("destination") &&
      columns.includes("mode") &&
      columns.includes("direction") &&
      columns.includes("distance_miles")
    ) {
      return "transportation_costs";
    }

    // Warehouse Inputs Data
    if (
      columns.includes("facility") &&
      columns.includes("capacity_sqft") &&
      columns.includes("cost_fixed_annual") &&
      (columns.includes("throughput") || columns.includes("orders_processed"))
    ) {
      return "warehouse_inputs";
    }

    // Forecast/Sales Volume Data
    if (
      columns.includes("year") &&
      (columns.includes("forecast") ||
        columns.includes("demand") ||
        columns.includes("units") ||
        columns.includes("sales") ||
        columns.includes("volume"))
    ) {
      return columns.includes("sales") || columns.includes("volume")
        ? "sales_volume"
        : "forecast";
    }


    const steps = [
      "Validating file existence and size",
      "Creating backup copy",
      "Detecting relevant sheets",
      "Loading data into DataFrame",
      "Mapping columns to standard format (DataConverter)",
      "Applying data type specific conversions",
      "Cleaning and standardizing data",
      "Running comprehensive validation (DataValidator)",
      "Generating quality metrics",
      "Preparing data for database storage",
    ];

    for (let i = 0; i < steps.length; i++) {
      await new Promise((resolve) => setTimeout(resolve, 500));
      addToLog(steps[i]);
    }

    setTimeout(() => {
      const sampleData = generateSampleData(
        files[0]?.detectedType || "network",
      );

      const validationResult = validateDataFrame(
        sampleData,
        files[0]?.detectedType || "network",
      );
    // SKU/Inventory Data
    if (
      columns.includes("sku") ||
      (columns.includes("case") && columns.includes("pallet")) ||
      columns.includes("inventory")
    ) {
      return "sku";
    }

    // Facility/Warehouse Data
    if (
      (columns.includes("facility") || columns.includes("warehouse")) &&
      (columns.includes("capacity") ||
        columns.includes("cost") ||
        columns.includes("fixed") ||
        columns.includes("variable"))
    ) {
      return "facility";
    }

    // Transportation Cost Data (legacy format)
    if (
      (columns.includes("origin") && columns.includes("destination")) ||
      (columns.includes("lane") && columns.includes("rate")) ||
      columns.includes("freight") ||
      columns.includes("transport")
    ) {
      return "transport_cost";
    }

    // Network/Location Data
    if (
      (columns.includes("city") || columns.includes("location")) &&
      (columns.includes("latitude") || columns.includes("longitude"))
    ) {
      return "network";
    }

    return "unknown";
  };

  const handleFileUpload = async (
    event: React.ChangeEvent<HTMLInputElement> | { target: { files: File[] } },
  ) => {
    const uploadedFiles = Array.from(event.target.files || []);
    setParseError(null);


      const conversionResults = convertToStandardFormat(
        sampleData,
        files[0]?.detectedType || "network",
      );
      setConversionResults(conversionResults);

      if (validationResult.isValid) {
        addToLog(
          "✓ All validation checks passed - Data is ready for processing",
        );
      } else {

    if (uploadedFiles.length === 0) {
      addToLog("No files selected for upload");
      return;
    }

    addToLog(`📁 Starting upload of ${uploadedFiles.length} file(s)...`);

    const filePromises = uploadedFiles.map(async (file) => {
      try {
        let sheets: string[] | undefined;
        let columnNames: string[] = [];

        // For Excel files, detect actual sheets
        if (file.name.endsWith(".xlsx") || file.name.endsWith(".xls")) {
          const buffer = await file.arrayBuffer();
          const workbook = XLSX.read(buffer);
          sheets = workbook.SheetNames;
        }

        const fileData: FileData = {
          name: file.name,
          size: file.size,
          type: file.type,
          lastModified: file.lastModified,
          file,
          sheets,
          selectedSheet: sheets ? sheets[0] : undefined,
          detectedType: autoDetectDataType(file.name),
          columnNames,
        };

        // Parse the file immediately to get column names
        const parsedData = await parseFileContent(fileData);
        if (parsedData.length > 0) {
          fileData.columnNames = Object.keys(parsedData[0]);
          fileData.parsedData = parsedData;
        }

        return fileData;
      } catch (error) {
        addToLog(`Error processing file ${file.name}: ${error}`);
        setParseError(`Error processing file ${file.name}: ${error}`);
        return {
          name: file.name,
          size: file.size,
          type: file.type,
          lastModified: file.lastModified,
          file,
          detectedType: autoDetectDataType(file.name),
        };
      }
    });

    const newFileData = await Promise.all(filePromises);

    // Add to existing files instead of replacing (avoid duplicates)
    setFiles((prev) => {
      const existingNames = new Set(prev.map((f) => f.name));
      const uniqueNewFiles = newFileData.filter(
        (f) => !existingNames.has(f.name),
      );
      const updated = [...prev, ...uniqueNewFiles];

      if (uniqueNewFiles.length < newFileData.length) {

        addToLog(
          `⚠️ Skipped ${newFileData.length - uniqueNewFiles.length} duplicate file(s)`,
        );
      }

      addToLog("Data processing pipeline completed - Ready to save to database");
      setProcessing(false);
    }, 4500);
  };

      return updated;
    });


    addToLog(
      `✅ Successfully uploaded ${newFileData.length} file(s). Total files: ${files.length + newFileData.length}`,
    );
  };

  const addToLog = (message: string) => {
    const timestamp = new Date().toLocaleTimeString();
    setProcessingLog((prev) => [...prev, `[${timestamp}] ${message}`]);
  };

  const compileBaselineData = () => {
    const filesWithData = files.filter(
      (f) => f.parsedData && f.parsedData.length > 0,
    );

    if (filesWithData.length === 0) {
      addToLog("⚠️ No data available for baseline compilation");
      return;
    }

    addToLog(
      `🔄 Compiling baseline data from ${filesWithData.length} file(s)...`,
    );

    let allData: any[] = [];
    let stats = {
      totalRecords: 0,
      fileTypes: {} as any,
      dataQuality: 0,
      sources: [] as string[],
    };

    filesWithData.forEach((file) => {
      const data = file.parsedData || [];
      const dataType = file.detectedType || "unknown";

      // Add metadata to each record
      const enrichedData = data.map((record) => ({
        ...record,
        _source: file.name,
        _dataType: dataType,
        _uploadTime: new Date().toISOString(),
      }));

      allData.push(...enrichedData);
      stats.totalRecords += data.length;
      stats.fileTypes[dataType] = (stats.fileTypes[dataType] || 0) + 1;
      stats.sources.push(file.name);

      addToLog(`  📄 ${file.name}: ${data.length} records (${dataType})`);
    });

    // Calculate data quality score
    stats.dataQuality = Math.round(
      (allData.length / (allData.length + 1)) * 100,
    ); // Simplified score

    setActualFileData(allData);

    // Organize data by type for optimizer integration
    const organizedData: any = {
      lastProcessed: new Date().toISOString(),
      dataQuality: dataQuality,
      conversionResults: conversionResults,
    };

    // Group data by detected type
    filesWithData.forEach((file) => {
      const dataType = file.detectedType || "unknown";
      const data = file.parsedData || [];

      switch (dataType) {
        case "transportation_costs":
          organizedData.transportation_costs = (
            organizedData.transportation_costs || []
          ).concat(data);
          break;
        case "warehouse_inputs":
          organizedData.warehouse_inputs = (
            organizedData.warehouse_inputs || []
          ).concat(data);
          break;
        case "sku":
          organizedData.sku_data = (organizedData.sku_data || []).concat(data);
          break;
        case "sales_orders":
          organizedData.sales_orders = (
            organizedData.sales_orders || []
          ).concat(data);
          break;
        case "network":
          organizedData.network_data = (
            organizedData.network_data || []
          ).concat(data);
          break;
        case "forecast":
          organizedData.forecast_data = (
            organizedData.forecast_data || []
          ).concat(data);
          break;
        default:
          if (!organizedData.other_data) organizedData.other_data = [];
          organizedData.other_data = organizedData.other_data.concat(
            data.map((record: any) => ({
              ...record,
              _originalType: dataType,
            })),
          );
      }
    });

<<<<<<< HEAD
  const autoDetectDataType = (filename: string): string => {
    const name = filename.toLowerCase();
    if (name.includes("forecast") || name.includes("demand")) return "forecast";
    if (name.includes("sku") || name.includes("product")) return "sku";
    if (name.includes("network") || name.includes("location")) return "network";
    if (name.includes("inventory") || name.includes("stock") || name.includes("on_hand")) return "inventory";
    if (name.includes("sales") || name.includes("sold") || name.includes("order")) return "sales_data";
    if (name.includes("shipping") || name.includes("shipment") || name.includes("delivery")) return "shipping_data";
    if (name.includes("cost") || name.includes("rate")) return "cost";
    if (name.includes("capacity") || name.includes("warehouse"))
      return "capacity";
    return "unknown";
=======
    // Store processed data in context for optimizers
    setProcessedData(organizedData);

    addToLog(`✅ Baseline compilation complete:`);
    addToLog(`  📊 Total records: ${stats.totalRecords}`);
    addToLog(
      `  📁 File types: ${Object.entries(stats.fileTypes)
        .map(([type, count]) => `${type}(${count})`)
        .join(", ")}`,
    );
    addToLog(`  🎯 Data quality: ${stats.dataQuality}%`);
    addToLog(`  🔗 Data stored in context for optimizer integration`);

    return stats;
>>>>>>> b9a9b05c
  };

  const handleDragOver = (e: React.DragEvent) => {
    e.preventDefault();
    e.stopPropagation();
  };

  const handleDragLeave = (e: React.DragEvent) => {
    e.preventDefault();
    e.stopPropagation();
  };

  const handleDrop = async (e: React.DragEvent) => {
    e.preventDefault();
    e.stopPropagation();

    const droppedFiles = Array.from(e.dataTransfer.files);
    if (droppedFiles.length > 0) {
      // Create a fake event to reuse the existing upload logic
      const fakeEvent = {
        target: { files: droppedFiles },
      } as any;
      await handleFileUpload(fakeEvent);
    }
  };

  const handleProcess = async () => {
    // Allow validation to run with or without uploaded files
    let useUploadedData = files.length > 0;
    let dataTypeToUse = "network";

    if (!useUploadedData) {
      addToLog(
        "ℹ️  No files uploaded - running validation with sample data for demonstration",
      );
    }

    setProcessing(true);
    addToLog("Starting comprehensive data processing pipeline...");

    try {
      let actualData: any[];
      let finalDataType: string;
      let columnBasedType: string = "unknown";
      let detectionSource: string = "filename";

      if (useUploadedData) {
        const firstFile = files[0];
        addToLog(`Processing file: ${firstFile.name}`);
        addToLog(`File size: ${formatFileSize(firstFile.size)}`);
        addToLog(`Initial detected type: ${firstFile.detectedType}`);

        // Step 1: Validate file existence and size
        addToLog("✓ Validating file existence and size");
        if (firstFile.size > config.maxFileSizeMB * 1024 * 1024) {
          addToLog(`ERROR: File size exceeds ${config.maxFileSizeMB}MB limit`);
          setProcessing(false);
          return;
        }

        // Step 2: Parse file content
        addToLog("📄 Reading and parsing file content...");

        if (firstFile.parsedData && firstFile.parsedData.length > 0) {
          actualData = firstFile.parsedData;
          addToLog(`✓ Using pre-parsed data: ${actualData.length} records`);
        } else {
          actualData = await parseFileContent(firstFile);
          addToLog(`✓ Parsed file content: ${actualData.length} records`);
        }

        if (actualData.length === 0) {
          addToLog("WARNING: No data found in file");
          setProcessing(false);
          return;
        }

        // Step 3: Auto-detect data type from column structure
        columnBasedType = autoDetectDataTypeFromColumns(
          Object.keys(actualData[0]),
        );

        if (columnBasedType !== "unknown") {
          finalDataType = columnBasedType;
          detectionSource = "columns";
        } else {
          finalDataType = firstFile.detectedType || "network";
          detectionSource = "filename";
        }
      } else {
        // Use sample data for demonstration
        addToLog("🎯 Generating sample data for validation demonstration...");
        finalDataType = dataTypeToUse;
        actualData = generateSampleData(finalDataType);
        detectionSource = "sample";
        addToLog(
          `✓ Generated ${actualData.length} sample records of type: ${finalDataType}`,
        );
      }

      addToLog(
        `✓ Data type detection: ${finalDataType} (from ${detectionSource})`,
      );

      // Update actual data for use in preview
      setActualFileData(actualData);

      // Step 4: Column mapping and standardization
      addToLog("�� Mapping columns to standard format (DataConverter)...");
      const conversionResult = convertToStandardFormat(
        actualData,
        finalDataType,
      );
      setConversionResults(conversionResult);

      // Use mapped data for all subsequent operations
      const mappedData = conversionResult.mappedData || actualData;
      setActualFileData(mappedData);

      addToLog(
        `✓ Column mapping completed: ${Object.keys(conversionResult.mappedColumns).length} columns mapped`,
      );

      // Display mapping suggestions if any
      if (Object.keys(conversionResult.suggestions || {}).length > 0) {
        addToLog(
          "💡 Column mapping suggestions available - check conversion details",
        );
      }

      // Step 5: Apply data conversions on mapped data
      addToLog("🧹 Applying data type specific conversions...");
      let conversionLog: string[] = [];

      if (finalDataType === "forecast") {
        conversionLog = convertForecastData(mappedData);
      } else if (finalDataType === "sku") {
        conversionLog = convertSkuData(mappedData);
      } else if (finalDataType === "network") {
        conversionLog = convertNetworkData(mappedData);
      }

      conversionLog.forEach((log) => addToLog(`  ${log}`));

      // Step 6: Run comprehensive validation on mapped data
      addToLog("🔍 Running comprehensive validation (DataValidator)...");
      const validationResult = validateDataFrame(mappedData, finalDataType);

      addToLog(
        `�� Validation completed: ${validationResult.errors.length} errors, ${validationResult.warnings.length} warnings`,
      );

      // Step 7: Generate quality metrics
      addToLog("📊 Generating quality metrics...");
      const columnStats = generateColumnStats(mappedData, finalDataType);

      const qualityRate =
        validationResult.totalRecords > 0
          ? (validationResult.validRecords / validationResult.totalRecords) *
            100
          : 0;

      setDataQuality({
        totalRecords: validationResult.totalRecords,
        validRecords: validationResult.validRecords,
        invalidRecords: validationResult.invalidRecords,
        qualityRate: Math.round(qualityRate * 10) / 10,
        errors: validationResult.errors,
        warnings: validationResult.warnings,
        validationResult,
        columnStats,
      });

      // Step 8: Summary
      if (validationResult.isValid) {
        addToLog(
          "✅ All validation checks passed - Data is ready for processing",
        );
      } else {
        addToLog(
          `⚠️  Validation found ${validationResult.errors.length} critical issues that need attention`,
        );
      }

      // Compile baseline data from all uploaded files
      if (files.length > 0) {
        addToLog(
          "\\n🏗️ Compiling digital twin baseline from uploaded files...",
        );
        compileBaselineData();
      }

      addToLog("🎯 Data processing pipeline completed successfully");
    } catch (error) {
      addToLog(`❌ Error during processing: ${error}`);
      setParseError(`Processing failed: ${error}`);
    } finally {
      setProcessing(false);
    }
  };

  const formatFileSize = (bytes: number) => {
    if (bytes === 0) return "0 Bytes";
    const k = 1024;
    const sizes = ["Bytes", "KB", "MB", "GB"];
    const i = Math.floor(Math.log(bytes) / Math.log(k));
    return parseFloat((bytes / Math.pow(k, i)).toFixed(2)) + " " + sizes[i];
  };

  const getDataTypeColor = (type: string) => {
    const colors: any = {
      forecast: "#3b82f6",
      sales_volume: "#06b6d4",
      sales_orders: "#0891b2",
      sku: "#10b981",
      facility: "#8b5cf6",
      warehouse_inputs: "#7c3aed",
      transportation_costs: "#dc2626",
      transport_cost: "#ef4444",
      network: "#f59e0b",
      cost: "#ef4444",
      capacity: "#8b5cf6",
      unknown: "#6b7280",
    };
    return colors[type] || "#6b7280";
  };

  return (
    <>
      <Navigation />
      <main className="content-area">
        <div className="card">
          <div
            style={{
              display: "flex",
              justifyContent: "space-between",
              alignItems: "center",
              marginBottom: "1.5rem",
            }}
          >
            <div>
              <h2 className="card-title">Advanced Data Processor</h2>
              <p style={{ color: "#6b7280", margin: 0 }}>

                Excel/CSV processing with comprehensive validation and database storage.
                {selectedScenario && (
                  <span style={{ color: "#3b82f6", fontWeight: "500" }}>
                    {" "} Current scenario: {selectedScenario.name}
                  </span>
                )}
              </p>
            </div>
            <div style={{ display: "flex", gap: "0.75rem" }}>
              <button
                className="button button-secondary"
                onClick={saveToDatabase}
                disabled={!dataQuality || saving || !selectedScenario}
              >
                {saving && <div className="loading-spinner"></div>}
                <Save size={16} />
                {saving ? "Saving..." : "Save to Database"}
              </button>
              <button
                className="button button-primary"
                onClick={handleProcess}
                disabled={files.length === 0 || processing || !selectedScenario}
              >
                {processing && <div className="loading-spinner"></div>}
                <Play size={16} />
                {processing ? "Processing..." : "Run Validation"}
              </button>
            </div>

                Excel/CSV processing with comprehensive validation framework.
              </p>
            </div>
            <button
              className="button button-primary"
              onClick={handleProcess}
              disabled={processing}
            >
              {processing && <div className="loading-spinner"></div>}
              <Play size={16} />
              {processing ? "Processing..." : "Run Validation"}
            </button>

          </div>

          <div style={{ marginBottom: "1.5rem" }}>
            <div style={{ display: "flex", gap: "0.75rem", flexWrap: "wrap" }}>
              <button
                className={`button ${
                  activeTab === "scenarios" ? "button-primary" : "button-secondary"
                }`}
                onClick={() => setActiveTab("scenarios")}
              >
                <Database size={16} />
                Scenarios
              </button>
              <button
                className={`button ${
                  activeTab === "upload" ? "button-primary" : "button-secondary"
                }`}
                onClick={() => setActiveTab("upload")}
                disabled={!selectedScenario}
              >
                <Upload size={16} />
                File Upload
              </button>
              <button
                className={`button ${
                  activeTab === "config" ? "button-primary" : "button-secondary"
                }`}
                onClick={() => setActiveTab("config")}
                disabled={!selectedScenario}
              >
                <Settings size={16} />
                Validation Config
              </button>
              <button
                className={`button ${
                  activeTab === "preview" ? "button-primary" : "button-secondary"
                }`}
                onClick={() => setActiveTab("preview")}
                disabled={!selectedScenario}
              >
                <Eye size={16} />
                Data Preview
              </button>
              <button
                className={`button ${
                  activeTab === "conversion" ? "button-primary" : "button-secondary"
                }`}
                onClick={() => setActiveTab("conversion")}
                disabled={!selectedScenario}
              >
                <RefreshCw size={16} />
                Data Conversion
              </button>
              <button
                className={`button ${
                  activeTab === "quality" ? "button-primary" : "button-secondary"
                }`}
                onClick={() => setActiveTab("quality")}
                disabled={!selectedScenario}
              >
                <BarChart3 size={16} />
                Validation Report
              </button>
              <button
                className={`button ${activeTab === "baseline" ? "button-primary" : "button-secondary"}`}
                onClick={() => setActiveTab("baseline")}
              >
                <Database size={16} />
                Digital Twin Baseline
              </button>
            </div>
          </div>

          {activeTab === "scenarios" && (
            <ScenarioManager
              onSelectScenario={setSelectedScenario}
              selectedScenario={selectedScenario}
              scenarioType="combined"
            />
          )}

          {activeTab === "upload" && (
            <div className="grid grid-cols-2">
              <div>
                <h3 style={{ marginBottom: "1rem", color: "#111827" }}>
                  File Upload & Auto-Detection
                  {selectedScenario && (
                    <span style={{ fontSize: "0.875rem", color: "#6b7280", fontWeight: "normal" }}>
                      {" "} (Scenario: {selectedScenario.name})
                    </span>
                  )}
                </h3>
                <div
                  className="file-upload"
                  onDragOver={handleDragOver}
                  onDragLeave={handleDragLeave}
                  onDrop={handleDrop}
                  style={{
                    position: "relative",
                    overflow: "hidden",
                  }}
                >
                  <Upload
                    size={48}
                    style={{ color: "#6b7280", margin: "0 auto 1rem" }}
                  />
                  <p style={{ marginBottom: "1rem", color: "#374151" }}>
                    Drop Excel/CSV files here or click to upload
                  </p>
                  <input
                    type="file"
                    multiple
                    accept=".xlsx,.xls,.csv"
                    onChange={handleFileUpload}
                    style={{
                      opacity: 0,
                      position: "absolute",
                      top: 0,
                      left: 0,
                      width: "100%",
                      height: "100%",
                      cursor: "pointer",
                      zIndex: 1,
                    }}
                  />
                  <p style={{ fontSize: "0.75rem", color: "#6b7280" }}>
                    Max file size: {config.maxFileSizeMB}MB | Auto-detects:
                    forecast, sales orders, sales volume, inventory/SKU,
                    warehouse inputs, transportation costs, facility details,
                    network locations
                  </p>
                </div>

                {(files.length > 0 || savedFiles.length > 0) && (
                  <div style={{ marginTop: "1rem" }}>

                    {files.length > 0 && (
                      <div>
                        <h4 style={{ marginBottom: "0.5rem", color: "#111827" }}>
                          Current Upload Session:
                        </h4>
                        {files.map((file, index) => (
                          <div
                            key={index}

                    <div
                      style={{
                        display: "flex",
                        justifyContent: "space-between",
                        alignItems: "center",
                        marginBottom: "0.5rem",
                      }}
                    >
                      <h4 style={{ margin: 0, color: "#111827" }}>
                        Uploaded Files ({files.length}):
                      </h4>
                      <button
                        onClick={() => {
                          setFiles([]);
                          setActualFileData([]);
                          addToLog("🗑️ Cleared all uploaded files");
                        }}
                        style={{
                          padding: "0.25rem 0.5rem",
                          fontSize: "0.75rem",
                          backgroundColor: "#ef4444",
                          color: "white",
                          border: "none",
                          borderRadius: "0.25rem",
                          cursor: "pointer",
                        }}
                      >
                        Clear All
                      </button>
                    </div>
                    {files.map((file, index) => (
                      <div
                        key={index}
                        style={{
                          padding: "0.75rem",
                          backgroundColor:
                            selectedFile === index ? "#eff6ff" : "#f9fafb",
                          borderRadius: "0.375rem",
                          marginBottom: "0.5rem",
                          border:
                            selectedFile === index
                              ? "1px solid #3b82f6"
                              : "1px solid #e5e7eb",
                          cursor: "pointer",
                        }}
                        onClick={() => setSelectedFile(index)}
                      >
                        <div
                          style={{
                            display: "flex",
                            alignItems: "center",
                            gap: "0.5rem",
                            marginBottom: "0.5rem",
                          }}
                        >
                          <FileText size={16} style={{ color: "#6b7280" }} />
                          <span

                            style={{
                              padding: "0.75rem",
                              backgroundColor:
                                selectedFile === index ? "#eff6ff" : "#f9fafb",
                              borderRadius: "0.375rem",
                              marginBottom: "0.5rem",
                              border:
                                selectedFile === index
                                  ? "1px solid #3b82f6"
                                  : "1px solid #e5e7eb",
                              cursor: "pointer",
                            }}
                            onClick={() => setSelectedFile(index)}
                          >
                            <div
                              style={{
                                display: "flex",
                                alignItems: "center",
                                gap: "0.5rem",
                                marginBottom: "0.5rem",
                              }}
                            >
                              <FileText size={16} style={{ color: "#6b7280" }} />
                              <span
                                style={{
                                  flex: 1,
                                  fontSize: "0.875rem",
                                  fontWeight: "500",
                                }}
                              >
                                {file.name}
                              </span>
                              <span
                                style={{ fontSize: "0.75rem", color: "#6b7280" }}
                              >
                                {formatFileSize(file.size)}
                              </span>
                            </div>

                            <div
                              style={{
                                display: "flex",
                                alignItems: "center",
                                gap: "0.75rem",
                                fontSize: "0.75rem",
                              }}
                            >
                              <span
                                style={{
                                  padding: "0.25rem 0.5rem",
                                  borderRadius: "0.25rem",
                                  backgroundColor: getDataTypeColor(
                                    file.detectedType || "unknown",
                                  ),
                                  color: "white",
                                  fontSize: "0.6rem",
                                }}
                              >
                                {file.detectedType?.toUpperCase() || "UNKNOWN"}
                              </span>

                              {file.sheets && (
                                <select
                                  value={file.selectedSheet}
                                  onChange={(e) => {
                                    const updated = [...files];
                                    updated[index].selectedSheet = e.target.value;
                                    setFiles(updated);
                                  }}
                                  style={{
                                    fontSize: "0.75rem",
                                    padding: "0.25rem",
                                  }}
                                  onClick={(e) => e.stopPropagation()}
                                >
                                  {file.sheets.map((sheet) => (
                                    <option key={sheet} value={sheet}>
                                      {sheet}
                                    </option>
                                  ))}
                                </select>
                              )}
                            </div>
                          </div>
                        ))}
                      </div>
                    )}
                    
                    {savedFiles.length > 0 && (
                      <div style={{ marginTop: files.length > 0 ? "1.5rem" : "0" }}>
                        <h4 style={{ marginBottom: "0.5rem", color: "#111827" }}>
                          Previously Saved Files ({savedFiles.length}):
                        </h4>
                        {savedFiles.map((file: any, index: number) => (
                          <div
                            key={index}
                            style={{
                              padding: "0.75rem",
                              backgroundColor: "#f0f9ff",
                              borderRadius: "0.375rem",
                              marginBottom: "0.5rem",
                              border: "1px solid #bfdbfe",
                            }}
                          >

                            <div
                              style={{
                                display: "flex",
                                alignItems: "center",
                                gap: "0.5rem",
                                marginBottom: "0.5rem",

                            {file.detectedType?.toUpperCase() || "UNKNOWN"}
                          </span>

                          {file.sheets && (
                            <select
                              value={file.selectedSheet}
                              onChange={async (e) => {
                                const updated = [...files];
                                updated[index].selectedSheet = e.target.value;

                                // Re-parse the file with the new sheet
                                if (updated[index].file) {
                                  try {
                                    const newData = await parseExcelFile(
                                      updated[index].file!,
                                      e.target.value,
                                    );
                                    updated[index].parsedData = newData;
                                    updated[index].columnNames =
                                      newData.length > 0
                                        ? Object.keys(newData[0])
                                        : [];

                                    // Update detected type based on new column structure
                                    const newDetectedType =
                                      autoDetectDataTypeFromColumns(
                                        updated[index].columnNames || [],
                                      );
                                    if (newDetectedType !== "unknown") {
                                      updated[index].detectedType =
                                        newDetectedType;
                                    }

                                    addToLog(
                                      `Re-parsed sheet '${e.target.value}': ${newData.length} rows`,
                                    );
                                  } catch (error) {
                                    addToLog(
                                      `Error re-parsing sheet '${e.target.value}': ${error}`,
                                    );
                                  }
                                }

                                setFiles(updated);

                              }}
                            >
                              <FileText size={16} style={{ color: "#3b82f6" }} />
                              <span
                                style={{
                                  flex: 1,
                                  fontSize: "0.875rem",
                                  fontWeight: "500",
                                  color: "#1e40af",
                                }}
                              >
                                {file.file_name}
                              </span>
                              <span
                                style={{
                                  padding: "0.25rem 0.5rem",
                                  borderRadius: "0.25rem",
                                  backgroundColor: file.processing_status === 'completed' ? "#10b981" : "#f59e0b",
                                  color: "white",
                                  fontSize: "0.6rem",
                                }}
                              >
                                {file.processing_status.toUpperCase()}
                              </span>
                            </div>
                            <div
                              style={{
                                fontSize: "0.75rem",
                                color: "#6b7280",
                              }}
                            >
                              <span>Type: {file.data_type}</span>
                              <span style={{ margin: "0 0.5rem" }}>•</span>
                              <span>Uploaded: {new Date(file.upload_date).toLocaleDateString()}</span>
                              {file.validation_result?.totalRecords && (
                                <>
                                  <span style={{ margin: "0 0.5rem" }}>•</span>
                                  <span>Records: {file.validation_result.totalRecords}</span>
                                </>
                              )}
                            </div>
                          </div>
                        ))}
                      </div>
                    )}
                  </div>
                )}
              </div>

              <div>
                <h3 style={{ marginBottom: "1rem", color: "#111827" }}>
                  Processing Log
                </h3>
                <div
                  style={{
                    backgroundColor: "#1f2937",
                    color: "#f9fafb",
                    padding: "1rem",
                    borderRadius: "0.375rem",
                    fontFamily: "monospace",
                    fontSize: "0.75rem",
                    height: "300px",
                    overflowY: "auto",
                    border: "1px solid #374151",
                  }}
                >
                  {processingLog.length === 0 ? (
                    <div
                      style={{
                        color: "#6b7280",
                        textAlign: "center",
                        padding: "2rem",
                      }}
                    >
                      Comprehensive validation log will appear here...
                    </div>
                  ) : (
                    processingLog.map((log, index) => (
                      <div
                        key={index}
                        style={{ marginBottom: "0.25rem", color: "#10b981" }}
                      >
                        {log}
                      </div>
                    ))
                  )}
                </div>
              </div>
            </div>
          )}

          {/* Other tabs remain the same as original implementation */}
          {activeTab === "config" && (
            <div>
              {parseError && (
                <div
                  style={{
                    backgroundColor: "#fef2f2",
                    border: "1px solid #ef4444",
                    borderRadius: "0.5rem",
                    padding: "1rem",
                    marginBottom: "1.5rem",
                  }}
                >
                  <div
                    style={{
                      display: "flex",
                      alignItems: "center",
                      gap: "0.5rem",
                      marginBottom: "0.5rem",
                    }}
                  >
                    <AlertCircle size={20} style={{ color: "#ef4444" }} />
                    <span style={{ fontWeight: "600", color: "#dc2626" }}>
                      File Processing Error
                    </span>
                  </div>
                  <p
                    style={{
                      fontSize: "0.875rem",
                      color: "#dc2626",
                      margin: 0,
                    }}
                  >
                    {parseError}
                  </p>
                </div>
              )}

              <h3 style={{ marginBottom: "1rem", color: "#111827" }}>
                Validation Configuration
              </h3>
              <p style={{ color: "#6b7280", marginBottom: "1rem" }}>
                Configure validation rules for {selectedScenario?.name || "current scenario"}
              </p>
              <div className="grid grid-cols-3">
                <div className="card">
                  <h4 style={{ marginBottom: "1rem", color: "#111827" }}>
                    Forecast Validation
                  </h4>
                  <div style={{ fontSize: "0.875rem", marginBottom: "1rem", color: "#6b7280" }}>
                    Required: year, annual_units<br />
                    Numeric: year, annual_units<br />
                    Positive: annual_units<br />
                    Year Range: 2020-2050
                  </div>
                </div>
                <div className="card">
                  <h4 style={{ marginBottom: "1rem", color: "#111827" }}>
                    SKU Validation
                  </h4>
                  <div style={{ fontSize: "0.875rem", marginBottom: "1rem", color: "#6b7280" }}>
                    Required: sku_id, units_per_case, cases_per_pallet, annual_volume<br />
                    String: sku_id<br />
                    Positive: all numeric fields
                  </div>
                </div>
                <div className="card">
                  <h4 style={{ marginBottom: "1rem", color: "#111827" }}>
                    Network Validation
                  </h4>
                  <div style={{ fontSize: "0.875rem", marginBottom: "1rem", color: "#6b7280" }}>
                    Required: city, latitude, longitude<br />
                    Numeric: latitude, longitude<br />
                    Coordinate Ranges: lat(-90,90), lng(-180,180)
                  </div>
                </div>

                <div className="card">
                  <h4 style={{ marginBottom: "1rem", color: "#111827" }}>
                    Inventory Validation
                  </h4>
                  <div
                    style={{
                      fontSize: "0.875rem",
                      marginBottom: "1rem",
                      color: "#6b7280",
                    }}
                  >
                    Required: sku_id, current_stock, annual_demand, unit_cost
                    <br />
                    Numeric: current_stock, annual_demand, unit_cost, lead_time_days
                    <br />
                    Positive: all numeric fields
                  </div>
                  <div className="form-group">
                    <label className="form-label">
                      <input
                        type="checkbox"
                        defaultChecked
                        style={{ marginRight: "0.5rem" }}
                      />
                      Stock Level Validation
                    </label>
                  </div>
                  <div className="form-group">
                    <label className="form-label">
                      <input
                        type="checkbox"
                        defaultChecked
                        style={{ marginRight: "0.5rem" }}
                      />
                      Annual Demand Check
                    </label>
                  </div>
                  <div className="form-group">
                    <label className="form-label">
                      <input
                        type="checkbox"
                        defaultChecked
                        style={{ marginRight: "0.5rem" }}
                      />
                      Cost Validation
                    </label>
                  </div>
                  <div className="form-group">
                    <label className="form-label">
                      <input
                        type="checkbox"
                        defaultChecked
                        style={{ marginRight: "0.5rem" }}
                      />
                      Lead Time Range Check
                    </label>
                  </div>
                </div>

                <div className="card">
                  <h4 style={{ marginBottom: "1rem", color: "#111827" }}>
                    Sales Data Validation
                  </h4>
                  <div
                    style={{
                      fontSize: "0.875rem",
                      marginBottom: "1rem",
                      color: "#6b7280",
                    }}
                  >
                    Required: sku_id, sales_units, sales_date
                    <br />
                    Numeric: sales_units, revenue
                    <br />
                    Positive: sales_units, revenue
                  </div>
                  <div className="form-group">
                    <label className="form-label">
                      <input
                        type="checkbox"
                        defaultChecked
                        style={{ marginRight: "0.5rem" }}
                      />
                      Sales Volume Validation
                    </label>
                  </div>
                  <div className="form-group">
                    <label className="form-label">
                      <input
                        type="checkbox"
                        defaultChecked
                        style={{ marginRight: "0.5rem" }}
                      />
                      Date Format Check
                    </label>
                  </div>
                  <div className="form-group">
                    <label className="form-label">
                      <input
                        type="checkbox"
                        defaultChecked
                        style={{ marginRight: "0.5rem" }}
                      />
                      Revenue Consistency Check
                    </label>
                  </div>
                </div>
              </div>
            </div>
          )}

          {activeTab === "quality" && dataQuality && (
            <div>
              <h3 style={{ marginBottom: "1rem", color: "#111827" }}>
                Comprehensive Validation Report
              </h3>

              <div className="grid grid-cols-4" style={{ marginBottom: "1.5rem" }}>
                <div style={{ textAlign: "center", padding: "1rem", backgroundColor: "#f0f9ff", borderRadius: "0.5rem" }}>
                  <div style={{ fontSize: "2rem", fontWeight: "bold", color: "#3b82f6" }}>
                    {dataQuality.totalRecords}
                  </div>
                  <div style={{ color: "#6b7280" }}>Total Records</div>
                </div>
                <div style={{ textAlign: "center", padding: "1rem", backgroundColor: dataQuality.validationResult.isValid ? "#f0fdf4" : "#fef2f2", borderRadius: "0.5rem" }}>
                  <div style={{ fontSize: "2rem", fontWeight: "bold", color: dataQuality.validationResult.isValid ? "#10b981" : "#ef4444" }}>
                    {dataQuality.validationResult.isValid ? "✓" : "✗"}


              {actualFileData.length > 0 && (
                <div
                  style={{
                    backgroundColor: "#f0fdf4",
                    border: "1px solid #10b981",
                    borderRadius: "0.5rem",
                    padding: "1rem",
                    marginBottom: "1.5rem",
                  }}
                >
                  <div
                    style={{
                      display: "flex",
                      alignItems: "center",
                      gap: "0.5rem",
                      marginBottom: "0.5rem",
                    }}
                  >
                    <CheckCircle size={20} style={{ color: "#10b981" }} />
                    <span style={{ fontWeight: "600", color: "#065f46" }}>
                      Real File Data Preview
                    </span>
                  </div>
                  <p
                    style={{
                      fontSize: "0.875rem",
                      color: "#065f46",
                      margin: 0,
                    }}
                  >
                    Showing actual parsed data from your uploaded file.{" "}
                    {actualFileData.length} records loaded.
                  </p>
                </div>
              )}
              {selectedFile !== null && files[selectedFile] ? (
                <div>
                  <div
                    style={{
                      marginBottom: "1rem",
                      padding: "1rem",
                      backgroundColor: "#f9fafb",
                      borderRadius: "0.375rem",
                    }}
                  >
                    <h4 style={{ marginBottom: "0.5rem" }}>
                      File: {files[selectedFile].name}
                    </h4>
                    <div
                      style={{
                        display: "flex",
                        gap: "1rem",
                        fontSize: "0.875rem",
                        color: "#6b7280",
                      }}
                    >
                      <span>Type: {files[selectedFile].detectedType}</span>
                      <span>
                        Sheet: {files[selectedFile].selectedSheet || "N/A"}
                      </span>
                      <span>
                        Size: {formatFileSize(files[selectedFile].size)}
                      </span>
                      <span>
                        Validation Rules:{" "}
                        {validationRules[
                          files[selectedFile].detectedType || "network"
                        ]
                          ? "Available"
                          : "Generic"}
                      </span>
                    </div>
                  </div>

                  {actualFileData.length > 0 ? (
                    <div style={{ overflowX: "auto" }}>
                      <table
                        style={{
                          width: "100%",
                          borderCollapse: "collapse",
                          fontSize: "0.875rem",
                        }}
                      >
                        <thead>
                          <tr style={{ backgroundColor: "#f3f4f6" }}>
                            {Object.keys(actualFileData[0]).map(
                              (header, index) => (
                                <th
                                  key={index}
                                  style={{
                                    padding: "0.75rem",
                                    textAlign: "left",
                                    border: "1px solid #e5e7eb",
                                    fontWeight: "600",
                                  }}
                                >
                                  {header}
                                </th>
                              ),
                            )}
                          </tr>
                        </thead>
                        <tbody>
                          {actualFileData.slice(0, 10).map((row, rowIndex) => (
                            <tr key={rowIndex}>
                              {Object.values(row).map(
                                (cell: any, cellIndex) => (
                                  <td
                                    key={cellIndex}
                                    style={{
                                      padding: "0.75rem",
                                      border: "1px solid #e5e7eb",
                                    }}
                                  >
                                    {cell !== null && cell !== undefined
                                      ? String(cell)
                                      : ""}
                                  </td>
                                ),
                              )}
                            </tr>
                          ))}
                        </tbody>
                      </table>
                      {actualFileData.length > 10 && (
                        <div
                          style={{
                            padding: "1rem",
                            textAlign: "center",
                            color: "#6b7280",
                            fontSize: "0.875rem",
                            backgroundColor: "#f9fafb",
                            borderTop: "1px solid #e5e7eb",
                          }}
                        >
                          Showing first 10 rows of {actualFileData.length} total
                          records
                        </div>
                      )}
                    </div>
                  ) : (
                    <div
                      style={{
                        textAlign: "center",
                        padding: "3rem",
                        color: "#6b7280",
                        backgroundColor: "#f9fafb",
                        borderRadius: "0.5rem",
                        border: "2px dashed #d1d5db",
                      }}
                    >
                      <Database
                        size={48}
                        style={{ margin: "0 auto 1rem", color: "#9ca3af" }}
                      />
                      <p style={{ margin: 0, fontSize: "1rem" }}>
                        No data available
                      </p>
                      <p style={{ margin: "0.5rem 0 0", fontSize: "0.875rem" }}>
                        Upload a file and run validation to see parsed data
                      </p>
                    </div>
                  )}
                </div>
              ) : (
                <div
                  style={{
                    textAlign: "center",
                    padding: "3rem",
                    color: "#6b7280",
                  }}
                >
                  Select a file from the upload tab to preview its data
                </div>
              )}
            </div>
          )}

          {activeTab === "conversion" && (
            <div>
              <h3 style={{ marginBottom: "1rem", color: "#111827" }}>
                Data Conversion & Standardization
              </h3>
              <p style={{ marginBottom: "1.5rem", color: "#6b7280" }}>
                Standardize different input formats with automatic column
                mapping and data type conversion
              </p>

              <div className="grid grid-cols-2">
                <div className="card">
                  <h4 style={{ marginBottom: "1rem", color: "#111827" }}>
                    Column Mapping Configuration
                  </h4>

                  <div style={{ marginBottom: "1rem" }}>
                    <h5
                      style={{
                        marginBottom: "0.5rem",
                        color: "#111827",
                        fontSize: "0.875rem",
                      }}
                    >
                      Forecast Data Mappings:
                    </h5>
                    <div
                      style={{
                        fontSize: "0.75rem",
                        color: "#6b7280",
                        fontFamily: "monospace",
                        backgroundColor: "#f9fafb",
                        padding: "0.5rem",
                        borderRadius: "0.25rem",
                      }}
                    >
                      year: {columnMappings.forecast.year.join(", ")}
                      <br />
                      annual_units:{" "}
                      {columnMappings.forecast.annual_units.join(", ")}
                    </div>
                  </div>

                  <div style={{ marginBottom: "1rem" }}>
                    <h5
                      style={{
                        marginBottom: "0.5rem",
                        color: "#111827",
                        fontSize: "0.875rem",
                      }}
                    >
                      SKU Data Mappings:
                    </h5>
                    <div
                      style={{
                        fontSize: "0.75rem",
                        color: "#6b7280",
                        fontFamily: "monospace",
                        backgroundColor: "#f9fafb",
                        padding: "0.5rem",
                        borderRadius: "0.25rem",
                      }}
                    >
                      sku_id: {columnMappings.sku.sku_id.join(", ")}
                      <br />
                      units_per_case:{" "}
                      {columnMappings.sku.units_per_case.join(", ")}
                      <br />
                      cases_per_pallet:{" "}
                      {columnMappings.sku.cases_per_pallet.join(", ")}
                    </div>
                  </div>

                  <div style={{ marginBottom: "1rem" }}>
                    <h5
                      style={{
                        marginBottom: "0.5rem",
                        color: "#111827",
                        fontSize: "0.875rem",
                      }}
                    >
                      Network Data Mappings:
                    </h5>
                    <div
                      style={{
                        fontSize: "0.75rem",
                        color: "#6b7280",
                        fontFamily: "monospace",
                        backgroundColor: "#f9fafb",
                        padding: "0.5rem",
                        borderRadius: "0.25rem",
                      }}
                    >
                      city: {columnMappings.network.city.join(", ")}
                      <br />
                      latitude: {columnMappings.network.latitude.join(", ")}
                      <br />
                      longitude: {columnMappings.network.longitude.join(", ")}
                    </div>
<<<<<<< HEAD
                  </div>

                  <div style={{ marginBottom: "1rem" }}>
                    <h5
                      style={{
                        marginBottom: "0.5rem",
                        color: "#111827",
                        fontSize: "0.875rem",
                      }}
                    >
                      Inventory Data Mappings:
                    </h5>
                    <div
                      style={{
                        fontSize: "0.75rem",
                        color: "#6b7280",
                        fontFamily: "monospace",
                        backgroundColor: "#f9fafb",
                        padding: "0.5rem",
                        borderRadius: "0.25rem",
                      }}
                    >
                      sku_id: {columnMappings.inventory.sku_id.join(", ")}
                      <br />
                      current_stock: {columnMappings.inventory.current_stock.join(", ")}
                      <br />
                      annual_demand: {columnMappings.inventory.annual_demand.join(", ")}
                      <br />
                      unit_cost: {columnMappings.inventory.unit_cost.join(", ")}
                    </div>
                  </div>

                  <div style={{ marginBottom: "1rem" }}>
                    <h5
                      style={{
                        marginBottom: "0.5rem",
                        color: "#111827",
                        fontSize: "0.875rem",
                      }}
                    >
                      Sales Data Mappings:
                    </h5>
                    <div
                      style={{
                        fontSize: "0.75rem",
                        color: "#6b7280",
                        fontFamily: "monospace",
                        backgroundColor: "#f9fafb",
                        padding: "0.5rem",
                        borderRadius: "0.25rem",
                      }}
                    >
                      sku_id: {columnMappings.sales_data.sku_id.join(", ")}
                      <br />
                      sales_units: {columnMappings.sales_data.sales_units.join(", ")}
                      <br />
                      customer_location: {columnMappings.sales_data.customer_location.join(", ")}
                    </div>
                  </div>
                </div>
=======
>>>>>>> b9a9b05c

                  </div>
                  <div style={{ color: "#6b7280" }}>Validation Status</div>
                </div>
                <div style={{ textAlign: "center", padding: "1rem", backgroundColor: "#f0fdf4", borderRadius: "0.5rem" }}>
                  <div style={{ fontSize: "2rem", fontWeight: "bold", color: "#10b981" }}>
                    {dataQuality.qualityRate}%
                  </div>
                  <div style={{ color: "#6b7280" }}>Quality Rate</div>
                </div>
                <div style={{ textAlign: "center", padding: "1rem", backgroundColor: "#fef2f2", borderRadius: "0.5rem" }}>
                  <div style={{ fontSize: "2rem", fontWeight: "bold", color: "#ef4444" }}>
                    {dataQuality.errors.length}
                  </div>
                  <div style={{ color: "#6b7280" }}>Critical Errors</div>
                </div>

              </div>

              )}

              {conversionResults &&
                (conversionResults.suggestions ||
                  conversionResults.unmappedColumns?.length > 0) && (
                  <div
                    className="card"
                    style={{ marginTop: "1rem", border: "1px solid #f59e0b" }}
                  >
                    <h4 style={{ marginBottom: "1rem", color: "#d97706" }}>
                      🔗 Column Mapping Assistance
                    </h4>

                    {Object.keys(conversionResults.suggestions || {}).length >
                      0 && (
                      <div style={{ marginBottom: "1rem" }}>
                        <h5
                          style={{
                            marginBottom: "0.5rem",
                            color: "#111827",
                            fontSize: "0.875rem",
                          }}
                        >
                          Suggested Mappings (Click to apply):
                        </h5>
                        {Object.entries(
                          conversionResults.suggestions || {},
                        ).map(([standardCol, suggestions]: [string, any]) => (
                          <div
                            key={standardCol}
                            style={{
                              marginBottom: "0.75rem",
                              padding: "0.5rem",
                              backgroundColor: "#fffbeb",
                              borderRadius: "0.375rem",
                            }}
                          >
                            <div
                              style={{
                                fontWeight: "600",
                                fontSize: "0.8rem",
                                color: "#92400e",
                                marginBottom: "0.25rem",
                              }}
                            >
                              Missing: {standardCol}
                            </div>
                            <div
                              style={{
                                display: "flex",
                                gap: "0.5rem",
                                flexWrap: "wrap",
                              }}
                            >
                              {suggestions.map(
                                (suggestion: string, idx: number) => (
                                  <button
                                    key={idx}
                                    style={{
                                      padding: "0.25rem 0.5rem",
                                      backgroundColor: "#3b82f6",
                                      color: "white",
                                      border: "none",
                                      borderRadius: "0.25rem",
                                      fontSize: "0.75rem",
                                      cursor: "pointer",
                                      transition: "background-color 0.2s",
                                    }}
                                    onMouseEnter={(e) =>
                                      (e.currentTarget.style.backgroundColor =
                                        "#2563eb")
                                    }
                                    onMouseLeave={(e) =>
                                      (e.currentTarget.style.backgroundColor =
                                        "#3b82f6")
                                    }
                                    onClick={() => {
                                      // Apply the suggested mapping
                                      const newMappedColumns = {
                                        ...conversionResults.mappedColumns,
                                        [standardCol]: suggestion,
                                      };

                                      // Remove from suggestions
                                      const newSuggestions = {
                                        ...conversionResults.suggestions,
                                      };
                                      delete newSuggestions[standardCol];

                                      // Update conversion results
                                      setConversionResults({
                                        ...conversionResults,
                                        mappedColumns: newMappedColumns,
                                        suggestions: newSuggestions,
                                        conversionLog: [
                                          ...conversionResults.conversionLog,
                                          `✓ Manual mapping applied: '${suggestion}' → '${standardCol}'`,
                                        ],
                                      });

                                      // Re-apply column mapping to data
                                      if (actualFileData?.length > 0) {
                                        const updatedData = actualFileData.map(
                                          (record) => ({
                                            ...record,
                                            [standardCol]: record[suggestion],
                                          }),
                                        );
                                        setActualFileData(updatedData);
                                      }

                                      addToLog(
                                        `Applied manual mapping: '${suggestion}' → '${standardCol}'`,
                                      );
                                    }}
                                  >
                                    Map "{suggestion}"
                                  </button>
                                ),
                              )}
                            </div>
                          </div>
                        ))}
                      </div>
                    )}

                    {conversionResults.unmappedColumns?.length > 0 && (
                      <div>
                        <h5
                          style={{
                            marginBottom: "0.5rem",
                            color: "#111827",
                            fontSize: "0.875rem",
                          }}
                        >
                          Unmapped Columns:
                        </h5>
                        <div style={{ fontSize: "0.75rem", color: "#6b7280" }}>
                          <div
                            style={{
                              display: "flex",
                              gap: "0.5rem",
                              flexWrap: "wrap",
                            }}
                          >
                            {conversionResults.unmappedColumns.map(
                              (col: string, index: number) => (
                                <span
                                  key={index}
                                  style={{
                                    padding: "0.25rem 0.5rem",
                                    backgroundColor: "#f3f4f6",
                                    borderRadius: "0.25rem",
                                    border: "1px solid #d1d5db",
                                  }}
                                >
                                  {col}
                                </span>
                              ),
                            )}
                          </div>
                          <div
                            style={{
                              marginTop: "0.5rem",
                              fontSize: "0.7rem",
                              color: "#9ca3af",
                            }}
                          >
                            These columns were not mapped to any standard format
                            and will be preserved as-is.
                          </div>
                        </div>
                      </div>
                    )}
                  </div>
                )}

              {!conversionResults && (
                <div
                  style={{
                    textAlign: "center",
                    padding: "3rem",
                    color: "#6b7280",
                  }}
                >
                  Run data processing to see conversion results and column
                  mappings
                </div>
              )}
            </div>
          )}

          {activeTab === "quality" && (
            <div>
              <h3 style={{ marginBottom: "1rem", color: "#111827" }}>
                Comprehensive Validation Report
              </h3>
              {dataQuality ? (
                <div>
                  <div
                    className="grid grid-cols-4"
                    style={{ marginBottom: "1.5rem" }}
                  >
                    <div
                      style={{
                        textAlign: "center",
                        padding: "1rem",
                        backgroundColor: "#f0f9ff",
                        borderRadius: "0.5rem",
                      }}
                    >
                      <div
                        style={{
                          fontSize: "2rem",
                          fontWeight: "bold",
                          color: "#3b82f6",
                        }}
                      >
                        {dataQuality.totalRecords}
                      </div>
                      <div style={{ color: "#6b7280" }}>Total Records</div>
                    </div>
                    <div
                      style={{
                        textAlign: "center",
                        padding: "1rem",
                        backgroundColor: dataQuality.validationResult.isValid
                          ? "#f0fdf4"
                          : "#fef2f2",
                        borderRadius: "0.5rem",
                      }}
                    >
                      <div
                        style={{
                          fontSize: "2rem",
                          fontWeight: "bold",
                          color: dataQuality.validationResult.isValid
                            ? "#10b981"
                            : "#ef4444",
                        }}
                      >
                        {dataQuality.validationResult.isValid ? "✓" : "✗"}
                      </div>
                      <div style={{ color: "#6b7280" }}>Validation Status</div>
                    </div>
                    <div
                      style={{
                        textAlign: "center",
                        padding: "1rem",
                        backgroundColor: "#f0fdf4",
                        borderRadius: "0.5rem",
                      }}
                    >
                      <div
                        style={{
                          fontSize: "2rem",
                          fontWeight: "bold",
                          color: "#10b981",
                        }}
                      >
                        {dataQuality.qualityRate}%
                      </div>
                      <div style={{ color: "#6b7280" }}>Quality Rate</div>
                    </div>
                    <div
                      style={{
                        textAlign: "center",
                        padding: "1rem",
                        backgroundColor: "#fef2f2",
                        borderRadius: "0.5rem",
                      }}
                    >
                      <div
                        style={{
                          fontSize: "2rem",
                          fontWeight: "bold",
                          color: "#ef4444",
                        }}
                      >
                        {dataQuality.errors.length}
                      </div>
                      <div style={{ color: "#6b7280" }}>Critical Errors</div>
                    </div>
                  </div>

                  <div className="grid grid-cols-2">
                    <div className="card">
                      <h4 style={{ marginBottom: "1rem", color: "#111827" }}>
                        Validation Issues
                      </h4>

                      {dataQuality.summary && (
                        <div
                          style={{
                            marginBottom: "1rem",
                            padding: "0.75rem",
                            backgroundColor: "#f3f4f6",
                            borderRadius: "0.375rem",
                            borderLeft: "4px solid #3b82f6",
                          }}
                        >
                          <h6
                            style={{
                              fontSize: "0.8rem",
                              fontWeight: "600",
                              marginBottom: "0.25rem",
                              color: "#1f2937",
                            }}
                          >
                            Validation Summary
                          </h6>
                          <p
                            style={{
                              fontSize: "0.75rem",
                              color: "#4b5563",
                              margin: 0,
                            }}
                          >
                            {dataQuality.summary}
                          </p>
                        </div>
                      )}

                      {dataQuality.actionableSteps &&
                        dataQuality.actionableSteps.length > 0 && (
                          <div
                            style={{
                              marginBottom: "1rem",
                              padding: "0.75rem",
                              backgroundColor: "#ecfdf5",
                              borderRadius: "0.375rem",
                              border: "1px solid #a7f3d0",
                            }}
                          >
                            <h6
                              style={{
                                fontSize: "0.8rem",
                                fontWeight: "600",
                                marginBottom: "0.5rem",
                                color: "#065f46",
                              }}
                            >
                              🎯 Recommended Actions
                            </h6>
                            <ul
                              style={{
                                fontSize: "0.75rem",
                                color: "#047857",
                                margin: 0,
                                paddingLeft: "1rem",
                              }}
                            >
                              {dataQuality.actionableSteps.map(
                                (step, index) => (
                                  <li
                                    key={index}
                                    style={{ marginBottom: "0.25rem" }}
                                  >
                                    {step}
                                  </li>
                                ),
                              )}
                            </ul>
                          </div>
                        )}
                      <div style={{ marginBottom: "1rem" }}>
                        <h5
                          style={{
                            color: "#ef4444",
                            fontSize: "0.875rem",
                            marginBottom: "0.5rem",
                          }}
                        >
                          Errors ({dataQuality.errors.length})
                        </h5>
                        <div style={{ maxHeight: "200px", overflowY: "auto" }}>
                          {dataQuality.errors.map((error, index) => (
                            <div
                              key={index}
                              style={{
                                display: "flex",
                                alignItems: "center",
                                gap: "0.5rem",
                                padding: "0.5rem",
                                backgroundColor: "#fef2f2",
                                borderRadius: "0.25rem",
                                marginBottom: "0.25rem",
                                fontSize: "0.875rem",
                              }}
                            >
                              <AlertCircle
                                size={16}
                                style={{ color: "#ef4444" }}
                              />
                              {error}
                            </div>
                          ))}
                        </div>
                      </div>
                      <div>
                        <h5
                          style={{
                            color: "#f59e0b",
                            fontSize: "0.875rem",
                            marginBottom: "0.5rem",
                          }}
                        >
                          Warnings ({dataQuality.warnings.length})
                        </h5>
                        <div style={{ maxHeight: "150px", overflowY: "auto" }}>
                          {dataQuality.warnings.map((warning, index) => (
                            <div
                              key={index}
                              style={{
                                display: "flex",
                                alignItems: "center",
                                gap: "0.5rem",
                                padding: "0.5rem",
                                backgroundColor: "#fffbeb",
                                borderRadius: "0.25rem",
                                marginBottom: "0.25rem",
                                fontSize: "0.875rem",
                              }}
                            >
                              <AlertCircle
                                size={16}
                                style={{ color: "#f59e0b" }}
                              />
                              {warning}
                            </div>
                          ))}
                        </div>
                      </div>
                    </div>

                    <div className="card">
                      <h4 style={{ marginBottom: "1rem", color: "#111827" }}>
                        Column Statistics
                      </h4>
                      <div style={{ overflowY: "auto", maxHeight: "400px" }}>
                        {dataQuality.columnStats.map((col, index) => (
                          <div
                            key={index}
                            style={{
                              padding: "0.75rem",
                              backgroundColor: "#f9fafb",
                              borderRadius: "0.375rem",
                              marginBottom: "0.5rem",
                            }}
                          >
                            <div
                              style={{
                                display: "flex",
                                justifyContent: "space-between",
                                marginBottom: "0.25rem",
                              }}
                            >
                              <span style={{ fontWeight: "500" }}>
                                {col.name}
                              </span>
                              <span
                                style={{
                                  fontSize: "0.75rem",
                                  color: "#6b7280",
                                }}
                              >
                                {col.type}
                              </span>
                            </div>
                            <div
                              style={{ fontSize: "0.75rem", color: "#6b7280" }}
                            >
                              {col.missing > 0 && (
                                <span>Missing: {col.missing} | </span>
                              )}
                              {col.unique && (
                                <span>Unique: {col.unique} | </span>
                              )}
                              {col.min !== undefined && (
                                <span>
                                  Range: {col.min} - {col.max} |{" "}
                                </span>
                              )}
                              {col.avg !== undefined && (
                                <span>Avg: {col.avg}</span>
                              )}
                            </div>
                          </div>
                        ))}
                      </div>
                    </div>
                  </div>
                </div>
              ) : (
                <div
                  style={{
                    textAlign: "center",
                    padding: "3rem",
                    color: "#6b7280",
                  }}
                >
                  Run validation to view comprehensive data quality report
                </div>
              )}

            </div>
          )}

          {activeTab === "baseline" && (
            <div>
              <h3 style={{ marginBottom: "1rem", color: "#111827" }}>
                Digital Twin Baseline Data
              </h3>
              <p style={{ marginBottom: "1.5rem", color: "#6b7280" }}>
                Compiled data from multiple sources for network optimization
                digital twin validation
              </p>

              {actualFileData.length > 0 ? (
                <div>
                  {/* Baseline Summary */}
                  <div
                    className="grid grid-cols-4"
                    style={{ marginBottom: "1.5rem" }}
                  >
                    <div
                      style={{
                        textAlign: "center",
                        padding: "1rem",
                        backgroundColor: "#f0f9ff",
                        borderRadius: "0.5rem",
                        border: "1px solid #e0f2fe",
                      }}
                    >
                      <div
                        style={{
                          fontSize: "2rem",
                          fontWeight: "bold",
                          color: "#3b82f6",
                        }}
                      >
                        {files.length}
                      </div>
                      <div style={{ color: "#6b7280", fontSize: "0.875rem" }}>
                        Data Sources
                      </div>
                    </div>

                    <div
                      style={{
                        textAlign: "center",
                        padding: "1rem",
                        backgroundColor: "#f0fdf4",
                        borderRadius: "0.5rem",
                        border: "1px solid #dcfce7",
                      }}
                    >
                      <div
                        style={{
                          fontSize: "2rem",
                          fontWeight: "bold",
                          color: "#10b981",
                        }}
                      >
                        {actualFileData.length}
                      </div>
                      <div style={{ color: "#6b7280", fontSize: "0.875rem" }}>
                        Total Records
                      </div>
                    </div>

                    <div
                      style={{
                        textAlign: "center",
                        padding: "1rem",
                        backgroundColor: "#fefbf3",
                        borderRadius: "0.5rem",
                        border: "1px solid #fed7aa",
                      }}
                    >
                      <div
                        style={{
                          fontSize: "2rem",
                          fontWeight: "bold",
                          color: "#f59e0b",
                        }}
                      >
                        {
                          new Set(actualFileData.map((item) => item._dataType))
                            .size
                        }
                      </div>
                      <div style={{ color: "#6b7280", fontSize: "0.875rem" }}>
                        Data Types
                      </div>
                    </div>

                    <div
                      style={{
                        textAlign: "center",
                        padding: "1rem",
                        backgroundColor: "#fdf2f8",
                        borderRadius: "0.5rem",
                        border: "1px solid #fce7f3",
                      }}
                    >
                      <div
                        style={{
                          fontSize: "2rem",
                          fontWeight: "bold",
                          color: "#ec4899",
                        }}
                      >
                        {Math.round(
                          (actualFileData.length /
                            (actualFileData.length + 1)) *
                            100,
                        )}
                        %
                      </div>
                      <div style={{ color: "#6b7280", fontSize: "0.875rem" }}>
                        Data Quality
                      </div>
                    </div>
                  </div>

                  {/* Data Type Breakdown */}
                  <div style={{ marginBottom: "1.5rem" }}>
                    <h4 style={{ marginBottom: "1rem", color: "#111827" }}>
                      Data Type Distribution
                    </h4>
                    <div
                      style={{
                        display: "grid",
                        gridTemplateColumns:
                          "repeat(auto-fit, minmax(200px, 1fr))",
                        gap: "1rem",
                      }}
                    >
                      {Object.entries(
                        actualFileData.reduce((acc, item) => {
                          const type = item._dataType || "unknown";
                          acc[type] = (acc[type] || 0) + 1;
                          return acc;
                        }, {} as any),
                      ).map(([type, count]: [string, any]) => (
                        <div
                          key={type}
                          style={{
                            padding: "1rem",
                            backgroundColor: "#f9fafb",
                            borderRadius: "0.5rem",
                            border: "1px solid #e5e7eb",
                          }}
                        >
                          <div
                            style={{
                              display: "flex",
                              alignItems: "center",
                              gap: "0.5rem",
                              marginBottom: "0.5rem",
                            }}
                          >
                            <div
                              style={{
                                width: "12px",
                                height: "12px",
                                borderRadius: "50%",
                                backgroundColor: getDataTypeColor(type),
                              }}
                            />
                            <span
                              style={{
                                fontWeight: "500",
                                textTransform: "capitalize",
                              }}
                            >
                              {type.replace("_", " ")}
                            </span>
                          </div>
                          <div
                            style={{
                              fontSize: "1.25rem",
                              fontWeight: "bold",
                              color: "#111827",
                            }}
                          >
                            {count}
                          </div>
                          <div
                            style={{ fontSize: "0.75rem", color: "#6b7280" }}
                          >
                            {Math.round((count / actualFileData.length) * 100)}%
                            of total
                          </div>
                        </div>
                      ))}
                    </div>
                  </div>

                  {/* Source Files */}
                  <div style={{ marginBottom: "1.5rem" }}>
                    <h4 style={{ marginBottom: "1rem", color: "#111827" }}>
                      Source Files
                    </h4>
                    <div
                      style={{
                        display: "grid",
                        gridTemplateColumns:
                          "repeat(auto-fit, minmax(300px, 1fr))",
                        gap: "1rem",
                      }}
                    >
                      {files.map((file, index) => (
                        <div
                          key={index}
                          style={{
                            padding: "1rem",
                            backgroundColor: "#f9fafb",
                            borderRadius: "0.5rem",
                            border: "1px solid #e5e7eb",
                          }}
                        >
                          <div
                            style={{
                              display: "flex",
                              alignItems: "center",
                              gap: "0.5rem",
                              marginBottom: "0.5rem",
                            }}
                          >
                            <FileText size={16} style={{ color: "#6b7280" }} />
                            <span
                              style={{
                                fontWeight: "500",
                                fontSize: "0.875rem",
                              }}
                            >
                              {file.name}
                            </span>
                          </div>
                          <div
                            style={{ fontSize: "0.75rem", color: "#6b7280" }}
                          >
                            Type: {file.detectedType || "unknown"} | Size:{" "}
                            {formatFileSize(file.size)} | Records:{" "}
                            {file.parsedData?.length || 0}
                          </div>
                        </div>
                      ))}
                    </div>
                  </div>

                  {/* Compiled Data Preview */}
                  <div>
                    <h4 style={{ marginBottom: "1rem", color: "#111827" }}>
                      Compiled Data Preview (First 10 Records)
                    </h4>
                    <div style={{ overflowX: "auto" }}>
                      <table
                        style={{
                          width: "100%",
                          borderCollapse: "collapse",
                          fontSize: "0.75rem",
                        }}
                      >
                        <thead>
                          <tr style={{ backgroundColor: "#f3f4f6" }}>
                            <th
                              style={{
                                padding: "0.5rem",
                                textAlign: "left",
                                border: "1px solid #e5e7eb",
                                fontWeight: "600",
                              }}
                            >
                              Source
                            </th>
                            <th
                              style={{
                                padding: "0.5rem",
                                textAlign: "left",
                                border: "1px solid #e5e7eb",
                                fontWeight: "600",
                              }}
                            >
                              Data Type
                            </th>
                            {actualFileData.length > 0 &&
                              Object.keys(actualFileData[0])
                                .filter((key) => !key.startsWith("_"))
                                .slice(0, 6)
                                .map((key) => (
                                  <th
                                    key={key}
                                    style={{
                                      padding: "0.5rem",
                                      textAlign: "left",
                                      border: "1px solid #e5e7eb",
                                      fontWeight: "600",
                                    }}
                                  >
                                    {key}
                                  </th>
                                ))}
                          </tr>
                        </thead>
                        <tbody>
                          {actualFileData.slice(0, 10).map((row, index) => (
                            <tr key={index}>
                              <td
                                style={{
                                  padding: "0.5rem",
                                  border: "1px solid #e5e7eb",
                                  fontSize: "0.7rem",
                                }}
                              >
                                {row._source}
                              </td>
                              <td
                                style={{
                                  padding: "0.5rem",
                                  border: "1px solid #e5e7eb",
                                }}
                              >
                                <span
                                  style={{
                                    padding: "0.125rem 0.375rem",
                                    borderRadius: "0.25rem",
                                    backgroundColor: getDataTypeColor(
                                      row._dataType,
                                    ),
                                    color: "white",
                                    fontSize: "0.6rem",
                                    fontWeight: "500",
                                  }}
                                >
                                  {row._dataType}
                                </span>
                              </td>
                              {Object.keys(row)
                                .filter((key) => !key.startsWith("_"))
                                .slice(0, 6)
                                .map((key) => (
                                  <td
                                    key={key}
                                    style={{
                                      padding: "0.5rem",
                                      border: "1px solid #e5e7eb",
                                    }}
                                  >
                                    {row[key] !== null && row[key] !== undefined
                                      ? String(row[key])
                                      : ""}
                                  </td>
                                ))}
                            </tr>
                          ))}
                        </tbody>
                      </table>
                    </div>
                    {actualFileData.length > 10 && (
                      <div
                        style={{
                          padding: "1rem",
                          textAlign: "center",
                          color: "#6b7280",
                          fontSize: "0.875rem",
                          backgroundColor: "#f9fafb",
                          borderTop: "1px solid #e5e7eb",
                        }}
                      >
                        Showing first 10 records of {actualFileData.length}{" "}
                        total compiled records
                      </div>
                    )}
                  </div>
                </div>
              ) : (
                <div
                  style={{
                    textAlign: "center",
                    padding: "3rem",
                    color: "#6b7280",
                    backgroundColor: "#f9fafb",
                    borderRadius: "0.5rem",
                    border: "2px dashed #d1d5db",
                  }}
                >
                  <Database
                    size={48}
                    style={{ margin: "0 auto 1rem", color: "#9ca3af" }}
                  />
                  <p style={{ margin: 0, fontSize: "1rem" }}>
                    No baseline data compiled
                  </p>
                  <p style={{ margin: "0.5rem 0 0", fontSize: "0.875rem" }}>
                    Upload multiple files and run validation to compile digital
                    twin baseline data
                  </p>
                </div>
              )}
            </div>
          )}
        </div>
      </main>
    </>
  );
}<|MERGE_RESOLUTION|>--- conflicted
+++ resolved
@@ -2590,7 +2590,7 @@
       }
     });
 
-<<<<<<< HEAD
+
   const autoDetectDataType = (filename: string): string => {
     const name = filename.toLowerCase();
     if (name.includes("forecast") || name.includes("demand")) return "forecast";
@@ -2603,7 +2603,6 @@
     if (name.includes("capacity") || name.includes("warehouse"))
       return "capacity";
     return "unknown";
-=======
     // Store processed data in context for optimizers
     setProcessedData(organizedData);
 
@@ -2618,7 +2617,6 @@
     addToLog(`  🔗 Data stored in context for optimizer integration`);
 
     return stats;
->>>>>>> b9a9b05c
   };
 
   const handleDragOver = (e: React.DragEvent) => {
@@ -3839,7 +3837,7 @@
                       <br />
                       longitude: {columnMappings.network.longitude.join(", ")}
                     </div>
-<<<<<<< HEAD
+
                   </div>
 
                   <div style={{ marginBottom: "1rem" }}>
@@ -3900,8 +3898,6 @@
                     </div>
                   </div>
                 </div>
-=======
->>>>>>> b9a9b05c
 
                   </div>
                   <div style={{ color: "#6b7280" }}>Validation Status</div>
